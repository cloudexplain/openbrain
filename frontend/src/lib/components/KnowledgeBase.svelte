<script lang="ts">
<<<<<<< HEAD
	import { onMount, createEventDispatcher } from "svelte";
	import { marked } from "marked";
	import type {
		Document,
		DocumentDetail,
		DocumentWithChunks,
		DocumentChunk,
	} from "$lib/api";
	import PushNotification from "./PushNotification.svelte";
	import TagSelector from "./TagSelector.svelte";
	import TipTapEditor from "./TipTapEditor.svelte";
	import { invalidateAll } from "$app/navigation";

	const dispatch = createEventDispatcher();

	// Auto-resize textarea action
	function autoResize(node: HTMLTextAreaElement) {
		function resize() {
			node.style.height = "auto";
			// Set min height to 100px, but expand as needed
			const scrollHeight = node.scrollHeight;
			node.style.height = Math.max(100, scrollHeight) + "px";
		}

		// Initial resize
		resize();

		// Resize on input
		node.addEventListener("input", resize);

		return {
			destroy() {
				node.removeEventListener("input", resize);
			},
		};
	}

	export let documents: Document[] = [];
	export let highlightChunks: string[] = [];
	export let highlightPages: number[] = [];
	let selectedDocument: DocumentDetail | null = null;
	let selectedDocumentChunks: DocumentWithChunks | null = null;

	// Chunk data for highlighting
	let chunkData: any[] = [];
	let highlightedContent = "";
	let isLoading = false;
	let searchQuery = "";
	let documentLoading = false;
	let parsedContent = "";
	let showUploadModal = false;
	let uploadLoading = false;
	let uploadedFiles: File[] = [];
	let isDragging = false;
	let uploadProgress: {
		[key: string]: { progress: number; status: string };
	} = {};
	let isEditMode = false;
	let editedChunks: DocumentChunk[] = [];
	let editedTitle = "";
	let editedContent = ""; // Single unified content for editing
	let hasChanges = false;
	let displayMode: "formatted" | "raw" = "formatted"; // Display mode toggle

	// Cache for loaded documents to avoid re-fetching
	let documentCache: Map<string, DocumentDetail> = new Map();
	let showDeleteModal = false;
	let documentToDelete: DocumentDetail | null = null;

	// PDF viewer state
	let viewMode: "raw" | "pdf" = "raw";
	let isPdfDocument = false;

	// Placeholder for uploading files
	let uploadingFiles: { name: string; id: number }[] = [];
	let nextUploadId = 0;

	// Reactive logic to remove placeholders when documents are loaded
	$: {
		if (uploadingFiles.length > 0 && documents.length > 0) {
			const documentTitles = new Set(documents.map((d) => d.title));
			const stillUploading = uploadingFiles.filter((file) => {
				// Check against original name and name without extension
				const baseName = file.name.includes(".")
					? file.name.substring(0, file.name.lastIndexOf("."))
					: file.name;
				return !documentTitles.has(file.name) && !documentTitles.has(baseName);
			});

			if (stillUploading.length < uploadingFiles.length) {
				uploadingFiles = stillUploading;
			}
		}
	}

	// Push notifications
	let pushNotifications: Array<{
		id: number;
		message: string;
		type: "success" | "error" | "info" | "processing";
		duration: number;
	}> = [];
	let notificationId = 0;

	// Configure marked options
	marked.setOptions({
		breaks: true, // Enable line breaks
		gfm: true, // Enable GitHub Flavored Markdown
	});

	onMount(async () => {
		// Documents are now loaded from +page.server.ts and passed as props
		sortDocuments();
	});

	function sortDocuments() {
		// Sort by created_at descending
		documents = documents.sort(
			(a, b) =>
				new Date(b.created_at).getTime() -
				new Date(a.created_at).getTime(),
		);
	}

	async function loadDocuments() {
		// Clear document cache when refreshing list
		documentCache.clear();
		// Refresh documents from server
		await invalidateAll();
	}

	async function selectDocument(doc: Document) {
		// Reset PDF state
		isPdfDocument = false;

		// Check cache first
		if (documentCache.has(doc.id)) {
			selectedDocument = documentCache.get(doc.id) || null;
			if (selectedDocument) {
				parsedContent = marked.parse(
					selectedDocument.content,
				) as string;
				// Check if it's a PDF document and set view mode accordingly
				isPdfDocument =
					selectedDocument.file_type ===
					"application/pdf";
				viewMode = isPdfDocument ? "pdf" : "raw";

				// Load chunk data for highlighting if needed
				await loadChunkDataForHighlighting();
			}
			return;
		}

		documentLoading = true;
		try {
			const response = await fetch(
				`/api/v1/documents/${doc.id}`,
			);

			if (!response.ok) {
				throw new Error(
					`Failed to load document: ${response.status}`,
				);
			}

			selectedDocument = await response.json();

			// Cache the document for future use
			if (selectedDocument) {
				documentCache.set(doc.id, selectedDocument);
				parsedContent = marked.parse(
					selectedDocument.content,
				) as string;
				// Check if it's a PDF document and set view mode accordingly
				isPdfDocument =
					selectedDocument.file_type ===
					"application/pdf";
				viewMode = isPdfDocument ? "pdf" : "raw";

				// Load chunk data for highlighting if needed
				await loadChunkDataForHighlighting();
			}
		} catch (error) {
			console.error("Failed to load document:", error);
			showPushNotification(
				"Failed to load document",
				"error",
			);
		} finally {
			documentLoading = false;
		}
	}

	function formatDate(dateString: string) {
		const date = new Date(dateString);
		return date.toLocaleDateString("en-US", {
			month: "short",
			day: "numeric",
			year: "numeric",
			hour: "2-digit",
			minute: "2-digit",
		});
	}

	function getSourceIcon(sourceType: string) {
		switch (sourceType) {
			case "chat":
				return "💬";
			case "file":
				return "📄";
			case "url":
				return "🌐";
			default:
				return "📋";
		}
	}

	$: filteredDocuments = documents.filter(
		(doc) =>
			doc.title
				.toLowerCase()
				.includes(searchQuery.toLowerCase()) ||
			doc.source_type
				.toLowerCase()
				.includes(searchQuery.toLowerCase()),
	);

	function showPushNotification(
		message: string,
		type: "success" | "error" | "info" | "processing" = "info",
		duration: number = 3000,
	) {
		const id = ++notificationId;
		pushNotifications = [
			...pushNotifications,
			{ id, message, type, duration },
		];

		// Return ID so we can remove specific notifications
		return id;
	}

	function removePushNotification(id: number) {
		pushNotifications = pushNotifications.filter(
			(n) => n.id !== id,
		);
	}

	async function enterEditMode() {
		if (!selectedDocument) return;

		isEditMode = true;
		documentLoading = true;

		try {
			// Use direct API call through proxy (same pattern as chat loading)
			const response = await fetch(
				`/api/v1/documents/${selectedDocument.id}/chunks`,
			);

			if (!response.ok) {
				throw new Error(
					`Failed to load chunks: ${response.status}`,
				);
			}

			// Direct JSON parsing - no SvelteKit serialization issues
			selectedDocumentChunks = await response.json();
			console.log(
				"Document chunks loaded:",
				selectedDocumentChunks,
			);

			editedChunks = JSON.parse(
				JSON.stringify(selectedDocumentChunks.chunks),
			); // Deep clone
			editedTitle = selectedDocumentChunks.title;

			// Combine all chunks into single content for unified editing
			editedContent = editedChunks
				.map((chunk) => chunk.content)
				.join("\n\n");

			hasChanges = false;
		} catch (error) {
			console.error("Failed to load document chunks:", error);
			showPushNotification(
				"Failed to load document for editing",
				"error",
			);
			isEditMode = false;
		} finally {
			documentLoading = false;
		}
	}

	function exitEditMode() {
		isEditMode = false;
		selectedDocumentChunks = null;
		editedChunks = [];
		editedTitle = "";
		editedContent = "";
		hasChanges = false;
	}

	function closeDocument() {
		selectedDocument = null;
		viewMode = "raw";
		isPdfDocument = false;
		chunkData = [];
		highlightedContent = "";
	}

	async function loadChunkDataForHighlighting() {
		if (!selectedDocument || !highlightChunks.length) {
			highlightedContent = selectedDocument?.content || "";
			return;
		}

		try {
			const chunkUrl = `/api/v1/documents/${selectedDocument.id}/chunks?chunk_ids=${highlightChunks.join(",")}`;
			console.log(
				"Loading chunk data for highlighting:",
				chunkUrl,
			);

			const response = await fetch(chunkUrl, {
				headers: {
					"Content-Type": "application/json",
				},
			});

			if (response.ok) {
				const data = await response.json();
				chunkData = data.chunks || [];
				console.log("Loaded chunk data:", chunkData);

				// Apply highlights to raw content
				if (selectedDocument.content) {
					highlightedContent = highlightTextInRaw(
						selectedDocument.content,
						chunkData,
					);
				}
			} else {
				console.error(
					"Failed to load chunk data:",
					response.status,
				);
				highlightedContent =
					selectedDocument?.content || "";
			}
		} catch (err) {
			console.error("Error loading chunk data:", err);
			highlightedContent = selectedDocument?.content || "";
		}
	}

	function highlightTextInRaw(content: string, chunks: any[]): string {
		if (!chunks.length) return content;

		let highlightedText = content;

		// Sort chunks by content length (longest first) to avoid partial matches
		const sortedChunks = [...chunks].sort((a, b) => {
			const aText = a.content || a.chunk_text || a.text || "";
			const bText = b.content || b.chunk_text || b.text || "";
			return bText.length - aText.length;
		});

		sortedChunks.forEach((chunk, index) => {
			const chunkText =
				chunk.content ||
				chunk.chunk_text ||
				chunk.text ||
				"";
			if (!chunkText.trim()) return;

			// Use fuzzy matching - look for the chunk text (allowing for minor variations)
			const normalizedChunkText = chunkText
				.toLowerCase()
				.trim();
			const normalizedContent = highlightedText.toLowerCase();

			// Find the chunk text in the content
			const chunkIndex =
				normalizedContent.indexOf(normalizedChunkText);

			if (chunkIndex !== -1) {
				// Get the actual text from the original content (preserving case)
				const actualText = highlightedText.substring(
					chunkIndex,
					chunkIndex + chunkText.length,
				);

				// Replace with highlighted version
				const highlightedChunk = `<mark class="chunk-highlight" data-chunk-id="${chunk.id}" data-chunk-index="${index}">${actualText}</mark>`;

				highlightedText =
					highlightedText.substring(
						0,
						chunkIndex,
					) +
					highlightedChunk +
					highlightedText.substring(
						chunkIndex + chunkText.length,
					);
			}
		});

		return highlightedText;
	}

	function handleContentEdit(html: string, markdown: string) {
		if (editedContent !== markdown) {
			editedContent = markdown;
			hasChanges = true;
		}
	}

	function handleTitleEdit(newTitle: string) {
		if (editedTitle !== newTitle) {
			editedTitle = newTitle;
			hasChanges = true;
		}
	}

	async function saveChanges() {
		if (!selectedDocument || !hasChanges) return;

		const savingNotificationId = showPushNotification(
			"Saving changes...",
			"processing",
			0,
		);

		try {
			// Split the unified content back into chunks
			// We'll use a simple strategy: split by double newlines or by max chunk size
			const chunkSize = 1500; // Approximate chunk size in characters
			const paragraphs = editedContent.split("\n\n");
			const newChunks = [];
			let currentChunk = "";

			for (const paragraph of paragraphs) {
				if (
					(currentChunk + "\n\n" + paragraph)
						.length > chunkSize &&
					currentChunk.length > 0
				) {
					// Save current chunk and start new one
					newChunks.push({
						content: currentChunk.trim(),
						id: editedChunks[
							newChunks.length
						]?.id, // Keep existing ID if available
					});
					currentChunk = paragraph;
				} else {
					// Add to current chunk
					currentChunk = currentChunk
						? currentChunk +
							"\n\n" +
							paragraph
						: paragraph;
				}
			}

			// Don't forget the last chunk
			if (currentChunk.trim()) {
				newChunks.push({
					content: currentChunk.trim(),
					id: editedChunks[newChunks.length]?.id,
				});
			}

			// Use direct API call through proxy (same pattern as chat operations)
			const response = await fetch(
				`/api/v1/documents/${selectedDocument.id}/chunks`,
				{
					method: "PUT",
					headers: {
						"Content-Type":
							"application/json",
					},
					body: JSON.stringify({
						title: editedTitle,
						chunks: newChunks, // Send all chunks (full replacement)
					}),
				},
			);

			if (!response.ok) {
				throw new Error(
					`Failed to save: ${response.status}`,
				);
			}

			const result = await response.json();
			console.log("Update result:", result);

			removePushNotification(savingNotificationId);
			showPushNotification(
				"Document updated successfully!",
				"success",
			);

			// Clear cache for this document since it was updated
			if (selectedDocument) {
				documentCache.delete(selectedDocument.id);
			}

			// Reload the document to show updated content
			await selectDocument(selectedDocument);
			exitEditMode();

			// Refresh document list to update title if changed
			await loadDocuments();
		} catch (error) {
			console.error("Failed to save changes:", error);
			removePushNotification(savingNotificationId);
			showPushNotification("Failed to save changes", "error");
		}
	}

	async function handleFileUpload(event: Event) {
		const target = event.target as HTMLInputElement;
		const files = target.files;

		if (!files || files.length === 0) return;

		// Convert FileList to Array and process
		const fileArray = Array.from(files);
		await processFiles(fileArray);

		// Reset file input
		if (target) {
			target.value = "";
		}
	}

	async function processFiles(files: File[]) {
		if (files.length === 0) return;

		// Validate files
		const allowedTypes = [
			"application/pdf",
			"text/plain",
			"text/markdown",
			"application/vnd.openxmlformats-officedocument.wordprocessingml.document",
		];
		const maxSize = 50 * 1024 * 1024; // 50MB

		const validFiles: File[] = [];
		for (const file of files) {
			if (!allowedTypes.includes(file.type)) {
				showPushNotification(
					`"${file.name}" - Unsupported file type. Supported: PDF, TXT, MD, DOCX`,
					"error",
				);
				continue;
			}
			if (file.size > maxSize) {
				showPushNotification(
					`"${file.name}" - File too large. Maximum size is 50MB.`,
					"error",
				);
				continue;
			}
			validFiles.push(file);
		}

		if (validFiles.length === 0) return;

		// Add to uploading files list for placeholder UI
		const newUploads = validFiles.map((file) => ({
			name: file.name,
			id: nextUploadId++,
		}));
		uploadingFiles = [...uploadingFiles, ...newUploads];

		uploadLoading = true;
		uploadedFiles = validFiles;

		// Show processing notification
		const processingNotificationId = showPushNotification(
			`Uploading ${validFiles.length} file${validFiles.length > 1 ? "s" : ""}...`,
			"processing",
			0,
		); // Duration 0 = stays until removed

		try {
			// Process files in parallel if multiple or use single upload for one file
			if (validFiles.length === 1) {
				// Single file upload
				const formData = new FormData();
				formData.append("file", validFiles[0]);

				const fetchResponse = await fetch(
					"/api/v1/documents/upload",
					{
						method: "POST",
						body: formData,
					},
				);

				if (!fetchResponse.ok) {
					throw new Error(
						`Upload failed: ${fetchResponse.status} ${fetchResponse.statusText}`,
					);
				}

				const response = await fetchResponse.json();
				showPushNotification(
					`"${validFiles[0].name}" uploaded! Processing in background...`,
					"success",
					3000,
				);
			} else {
				// Multiple file upload - upload sequentially to show progress
				let successCount = 0;
				let failCount = 0;

				for (let i = 0; i < validFiles.length; i++) {
					const file = validFiles[i];
					uploadProgress[file.name] = {
						progress:
							(i /
								validFiles.length) *
							100,
						status: "uploading",
					};

					try {
						const formData = new FormData();
						formData.append("file", file);

						const fetchResponse =
							await fetch(
								"/api/v1/documents/upload",
								{
									method: "POST",
									body: formData,
								},
							);

						if (!fetchResponse.ok) {
							throw new Error(
								`Upload failed for ${file.name}`,
							);
						}

						uploadProgress[file.name] = {
							progress: 100,
							status: "completed",
						};
						successCount++;
					} catch (error) {
						uploadProgress[file.name] = {
							progress: 100,
							status: "failed",
						};
						failCount++;
						console.error(
							`Failed to upload ${file.name}:`,
							error,
						);
					}
				}

				if (successCount > 0) {
					showPushNotification(
						`Successfully uploaded ${successCount} file${successCount > 1 ? "s" : ""}${failCount > 0 ? `, ${failCount} failed` : ""}`,
						"success",
						3000,
					);
				} else {
					showPushNotification(
						`Failed to upload files`,
						"error",
						3000,
					);
				}
			}

			// Remove processing notification
			removePushNotification(processingNotificationId);

			// Close modal
			showUploadModal = false;
			uploadedFiles = [];
			uploadProgress = {};

			// Wait a bit then refresh document list to see if processing is complete
			setTimeout(async () => {
				await loadDocuments();
				showPushNotification(
					`"${file.name}" processing complete!`,
					"success",
					3000,
				);
			}, 5000); // Check after 5 seconds

			// Continue checking periodically
			const checkInterval = setInterval(async () => {
				await loadDocuments();
			}, 3000);

			// Stop checking after 30 seconds
			setTimeout(() => clearInterval(checkInterval), 30000);
		} catch (error) {
			console.error("Failed to upload documents:", error);
			removePushNotification(processingNotificationId);
			showPushNotification(
				"Failed to upload documents",
				"error",
				5000,
			);
		} finally {
			uploadLoading = false;
			uploadedFiles = [];
			uploadProgress = {};
		}
	}

	function handleDragOver(event: DragEvent) {
		event.preventDefault();
		isDragging = true;
	}

	function handleDragLeave(event: DragEvent) {
		event.preventDefault();
		isDragging = false;
	}

	async function handleDrop(event: DragEvent) {
		event.preventDefault();
		isDragging = false;

		const files = event.dataTransfer?.files;
		if (!files || files.length === 0) return;

		// Convert FileList to Array and process
		const fileArray = Array.from(files);
		await processFiles(fileArray);
	}

	function confirmDeleteDocument(doc: DocumentDetail) {
		documentToDelete = doc;
		showDeleteModal = true;
	}

	async function deleteDocument() {
		if (!documentToDelete) return;

		const deletingNotificationId = showPushNotification(
			`Deleting "${documentToDelete.title}"...`,
			"processing",
			0,
		);

		try {
			const response = await fetch(
				`/api/v1/documents/${documentToDelete.id}`,
				{
					method: "DELETE",
				},
			);

			if (!response.ok) {
				throw new Error(
					`Delete failed: ${response.status} ${response.statusText}`,
				);
			}

			removePushNotification(deletingNotificationId);
			showPushNotification(
				`"${documentToDelete.title}" deleted successfully`,
				"success",
				3000,
			);

			// Clear from cache if it exists
			documentCache.delete(documentToDelete.id);

			// Clear selected document if it was the one being deleted
			if (selectedDocument?.id === documentToDelete.id) {
				closeDocument();
			}

			// Close delete modal
			showDeleteModal = false;
			documentToDelete = null;

			// Refresh document list
			await loadDocuments();
		} catch (error) {
			console.error("Failed to delete document:", error);
			removePushNotification(deletingNotificationId);
			showPushNotification(
				"Failed to delete document",
				"error",
				5000,
			);
		}
	}
=======
  import { onMount, createEventDispatcher } from "svelte";
  import { marked } from "marked";
  import type {
    Document,
    DocumentDetail,
    DocumentWithChunks,
    DocumentChunk,
  } from "$lib/api";
  import { Folder, FolderOpen } from "@lucide/svelte";

  interface Folder {
    id: string;
    name: string;
    description?: string;
    color: string;
    parent_id?: string;
    children: Folder[];
    document_count: number;
    created_at: string;
    updated_at: string;
  }
  import PushNotification from "./PushNotification.svelte";
  import TagSelector from "./TagSelector.svelte";
  import TipTapEditor from "./TipTapEditor.svelte";
  import { invalidateAll } from "$app/navigation";
  import { authService } from "$lib/stores/auth";

  const dispatch = createEventDispatcher();

  // Auto-resize textarea action
  function autoResize(node: HTMLTextAreaElement) {
    function resize() {
      node.style.height = "auto";
      // Set min height to 100px, but expand as needed
      const scrollHeight = node.scrollHeight;
      node.style.height = Math.max(100, scrollHeight) + "px";
    }

    // Initial resize
    resize();

    // Resize on input
    node.addEventListener("input", resize);

    return {
      destroy() {
        node.removeEventListener("input", resize);
      },
    };
  }

  export let documents: Document[] = [];
  // Use internal state for documents that can be updated
  let internalDocuments: Document[] = documents;
  export let highlightChunks: string[] = [];
  export let highlightPages: number[] = [];
  let selectedDocument: DocumentDetail | null = null;
  let selectedDocumentChunks: DocumentWithChunks | null = null;

  // Folder state
  let folders: Folder[] = [];
  let selectedFolder: Folder | null = null;
  let expandedFolders: Set<string> = new Set();
  let showCreateFolderModal = false;
  let newFolderName = "";
  let newFolderDescription = "";
  let newFolderColor = "#4F46E5";
  let newFolderParentId: string | null = null;

  // Document move state
  let showMoveDocumentModal = false;
  let documentToMove: Document | null = null;
  let targetFolderId: string | null = null;

  // Folder delete state
  let showDeleteFolderModal = false;
  let folderToDelete: Folder | null = null;

  // Chunk data for highlighting
  let chunkData: any[] = [];
  let highlightedContent = "";
  let isLoading = false;
  let searchQuery = "";
  let documentLoading = false;
  let parsedContent = "";
  let showUploadModal = false;
  let uploadLoading = false;
  let uploadedFiles: File[] = [];
  let isDragging = false;
  let uploadProgress: {
    [key: string]: { progress: number; status: string };
  } = {};
  let isEditMode = false;
  let editedChunks: DocumentChunk[] = [];
  let editedTitle = "";
  let editedContent = ""; // Single unified content for editing
  let hasChanges = false;
  let displayMode: "formatted" | "raw" = "formatted"; // Display mode toggle

  // Cache for loaded documents to avoid re-fetching
  let documentCache: Map<string, DocumentDetail> = new Map();
  let showDeleteModal = false;
  let documentToDelete: DocumentDetail | null = null;

  // PDF viewer state
  let viewMode: "raw" | "pdf" = "raw";
  let isPdfDocument = false;

  // Upload folder selection
  let selectedUploadFolder: string | null = null;

  // Drag and drop state
  let draggedDocument: Document | null = null;
  let dropTargetFolder: string | null = null;

  // Placeholder for uploading files
  let uploadingFiles: { name: string; id: number }[] = [];
  let nextUploadId = 0;

  // Reactive logic to remove placeholders when documents are loaded
  $: {
    if (uploadingFiles.length > 0 && documents.length > 0) {
      const documentTitles = new Set(documents.map((d) => d.title));
      const stillUploading = uploadingFiles.filter((file) => {
        // Check against original name and name without extension
        const baseName = file.name.includes(".")
          ? file.name.substring(0, file.name.lastIndexOf("."))
          : file.name;
        return !documentTitles.has(file.name) && !documentTitles.has(baseName);
      });

      if (stillUploading.length < uploadingFiles.length) {
        uploadingFiles = stillUploading;
      }
    }
  }

  // Push notifications
  let pushNotifications: Array<{
    id: number;
    message: string;
    type: "success" | "error" | "info" | "processing";
    duration: number;
  }> = [];
  let notificationId = 0;

  // Configure marked options
  marked.setOptions({
    breaks: true, // Enable line breaks
    gfm: true, // Enable GitHub Flavored Markdown
  });

  onMount(async () => {
    // Initialize internal documents from props
    internalDocuments = documents;
    sortDocuments();
    await loadFolders();
    // Load documents to get the latest data including folder_id
    await loadDocuments();
  });

  function sortDocuments() {
    // Sort by created_at descending
    internalDocuments = internalDocuments.sort(
      (a, b) =>
        new Date(b.created_at).getTime() - new Date(a.created_at).getTime()
    );
  }

  async function loadDocuments() {
    // Clear document cache when refreshing list
    documentCache.clear();
    // Refresh documents from server
    try {
      const response = await fetch("/api/v1/documents", {
        headers: authService.getAuthHeaders(),
      });
      if (response.ok) {
        const data = await response.json();
        internalDocuments = data.documents || data;
        console.log(
          "Reloaded documents:",
          internalDocuments.length,
          "documents"
        );
        console.log("Raw API response:", data);
        console.log("All documents with folder info:", internalDocuments);
      } else {
        console.error("Failed to reload documents:", response.status);
      }
    } catch (error) {
      console.error("Error reloading documents:", error);
    }
  }

  async function loadFolders() {
    try {
      const response = await fetch("/api/v1/folders/", {
        headers: authService.getAuthHeaders(),
      });
      if (response.ok) {
        folders = await response.json();
        console.log("Loaded folders:", folders);
      } else {
        const errorData = await response.text();
        console.error("Failed to load folders:", response.status, errorData);
      }
    } catch (error) {
      console.error("Error loading folders:", error);
    }
  }

  function toggleFolderExpansion(folderId: string) {
    if (expandedFolders.has(folderId)) {
      expandedFolders.delete(folderId);
    } else {
      expandedFolders.add(folderId);
    }
    expandedFolders = expandedFolders; // Trigger reactivity
  }

  function selectFolder(folder: Folder | null) {
    console.log("Selecting folder:", folder?.name, folder?.id);
    selectedFolder = folder;
    // Automatically expand the folder when selected
    if (folder) {
      expandedFolders.add(folder.id);
      expandedFolders = expandedFolders; // Trigger reactivity
    }
    // Clear selected document when selecting a folder
    selectedDocument = null;
  }

  async function createFolder() {
    if (!newFolderName.trim()) return;

    try {
      const response = await fetch("/api/v1/folders/", {
        method: "POST",
        headers: {
          "Content-Type": "application/json",
          ...authService.getAuthHeaders(),
        },
        body: JSON.stringify({
          name: newFolderName,
          description: newFolderDescription || null,
          color: newFolderColor,
          parent_id: newFolderParentId,
        }),
      });

      if (response.ok) {
        await loadFolders();
        showPushNotification(
          `Folder "${newFolderName}" created successfully`,
          "success"
        );
        resetCreateFolderModal();
      } else {
        const errorData = await response.text();
        console.error("Create folder error:", response.status, errorData);
        throw new Error(
          `Failed to create folder: ${response.status} - ${errorData}`
        );
      }
    } catch (error) {
      console.error("Failed to create folder:", error);
      showPushNotification("Failed to create folder", "error");
    }
  }

  function resetCreateFolderModal() {
    showCreateFolderModal = false;
    newFolderName = "";
    newFolderDescription = "";
    newFolderColor = "#4F46E5";
    newFolderParentId = null;
  }

  function showMoveDocument(doc: Document) {
    documentToMove = doc;
    targetFolderId = (doc as any).folder_id || null;
    showMoveDocumentModal = true;
  }

  function resetMoveDocumentModal() {
    showMoveDocumentModal = false;
    documentToMove = null;
    targetFolderId = null;
  }

  function showDeleteFolder(folder: Folder) {
    folderToDelete = folder;
    showDeleteFolderModal = true;
  }

  function resetDeleteFolderModal() {
    showDeleteFolderModal = false;
    folderToDelete = null;
  }

  async function deleteFolder() {
    if (!folderToDelete) return;

    const deletingNotificationId = showPushNotification(
      `Deleting folder "${folderToDelete.name}"...`,
      "processing",
      0
    );

    try {
      const response = await fetch(`/api/v1/folders/${folderToDelete.id}`, {
        method: "DELETE",
        headers: authService.getAuthHeaders(),
      });

      if (response.ok) {
        await loadFolders();
        await loadDocuments(); // Refresh documents as some may have moved
        showPushNotification(
          `Folder "${folderToDelete.name}" deleted successfully`,
          "success"
        );

        // Clear selected folder if it was the one being deleted
        if (selectedFolder?.id === folderToDelete.id) {
          selectFolder(null);
        }

        resetDeleteFolderModal();
        removePushNotification(deletingNotificationId);
      } else {
        const errorData = await response.text();
        console.error("Delete folder error:", response.status, errorData);
        throw new Error(
          `Failed to delete folder: ${response.status} - ${errorData}`
        );
      }
    } catch (error) {
      console.error("Failed to delete folder:", error);
      removePushNotification(deletingNotificationId);
      showPushNotification("Failed to delete folder", "error");
    }
  }

  async function moveDocument() {
    if (!documentToMove) return;

    console.log(
      "Moving document:",
      documentToMove.id,
      "to folder:",
      targetFolderId
    );

    try {
      const url = new URL(
        `/api/v1/documents/${documentToMove.id}/move`,
        window.location.origin
      );
      if (targetFolderId) {
        url.searchParams.set("folder_id", targetFolderId);
      }

      console.log("Move URL:", url.toString());

      const response = await fetch(url.toString(), {
        method: "PUT",
        headers: {
          "Content-Type": "application/json",
          ...authService.getAuthHeaders(),
        },
      });

      if (response.ok) {
        const result = await response.json();
        console.log("Move document result:", result);

        await loadDocuments();
        await loadFolders(); // Refresh folder document counts
        showPushNotification(
          `Document moved ${targetFolderId ? "to folder" : "to root"}`,
          "success"
        );
        resetMoveDocumentModal();
      } else {
        const errorData = await response.text();
        console.error("Move document error:", response.status, errorData);
        throw new Error(
          `Failed to move document: ${response.status} - ${errorData}`
        );
      }
    } catch (error) {
      console.error("Failed to move document:", error);
      showPushNotification("Failed to move document", "error");
    }
  }

  async function selectDocument(doc: Document) {
    // Reset PDF state
    isPdfDocument = false;

    // Check cache first
    if (documentCache.has(doc.id)) {
      selectedDocument = documentCache.get(doc.id) || null;
      if (selectedDocument) {
        parsedContent = marked.parse(selectedDocument.content) as string;
        // Check if it's a PDF document and set view mode accordingly
        isPdfDocument = selectedDocument.file_type === "application/pdf";
        viewMode = isPdfDocument ? "pdf" : "raw";

        // Load chunk data for highlighting if needed
        await loadChunkDataForHighlighting();
      }
      return;
    }

    documentLoading = true;
    try {
      const response = await fetch(`/api/v1/documents/${doc.id}`);

      if (!response.ok) {
        throw new Error(`Failed to load document: ${response.status}`);
      }

      selectedDocument = await response.json();

      // Cache the document for future use
      if (selectedDocument) {
        documentCache.set(doc.id, selectedDocument);
        parsedContent = marked.parse(selectedDocument.content) as string;
        // Check if it's a PDF document and set view mode accordingly
        isPdfDocument = selectedDocument.file_type === "application/pdf";
        viewMode = isPdfDocument ? "pdf" : "raw";

        // Load chunk data for highlighting if needed
        await loadChunkDataForHighlighting();
      }
    } catch (error) {
      console.error("Failed to load document:", error);
      showPushNotification("Failed to load document", "error");
    } finally {
      documentLoading = false;
    }
  }

  function formatDate(dateString: string) {
    const date = new Date(dateString);
    return date.toLocaleDateString("en-US", {
      month: "short",
      day: "numeric",
      year: "numeric",
      hour: "2-digit",
      minute: "2-digit",
    });
  }

  function getSourceIcon(sourceType: string) {
    switch (sourceType) {
      case "chat":
        return "💬";
      case "file":
        return "📄";
      case "url":
        return "🌐";
      default:
        return "📋";
    }
  }

  $: filteredDocuments = (() => {
    console.log(
      "Filtering documents. Selected folder:",
      selectedFolder?.name,
      selectedFolder?.id
    );
    console.log("Total documents:", internalDocuments.length);
    console.log(
      "All documents folder_ids:",
      internalDocuments.map((d) => ({
        title: d.title,
        folder_id: (d as any).folder_id,
      }))
    );

    const filtered = internalDocuments.filter((doc) => {
      // First apply search filter
      const matchesSearch =
        !searchQuery ||
        doc.title.toLowerCase().includes(searchQuery.toLowerCase()) ||
        doc.source_type.toLowerCase().includes(searchQuery.toLowerCase());

      if (!matchesSearch) return false;

      // Then apply folder filter if a folder is selected
      if (selectedFolder) {
        const docFolderId = (doc as any).folder_id;
        const selectedFolderId = selectedFolder.id;
        const matches = docFolderId === selectedFolderId;

        console.log(
          "Checking doc:",
          doc.title,
          "docFolderId:",
          docFolderId,
          "selectedFolderId:",
          selectedFolderId,
          "matches:",
          matches
        );

        return matches;
      }

      // If no folder is selected, show all documents
      return true;
    });

    console.log("Filtered documents:", filtered.length);
    return filtered;
  })();

  function showPushNotification(
    message: string,
    type: "success" | "error" | "info" | "processing" = "info",
    duration: number = 3000
  ) {
    const id = ++notificationId;
    pushNotifications = [...pushNotifications, { id, message, type, duration }];

    // Return ID so we can remove specific notifications
    return id;
  }

  function removePushNotification(id: number) {
    pushNotifications = pushNotifications.filter((n) => n.id !== id);
  }

  async function enterEditMode() {
    if (!selectedDocument) return;

    isEditMode = true;
    documentLoading = true;

    try {
      // Use direct API call through proxy (same pattern as chat loading)
      const response = await fetch(
        `/api/v1/documents/${selectedDocument.id}/chunks`
      );

      if (!response.ok) {
        throw new Error(`Failed to load chunks: ${response.status}`);
      }

      // Direct JSON parsing - no SvelteKit serialization issues
      selectedDocumentChunks = await response.json();
      console.log("Document chunks loaded:", selectedDocumentChunks);

      editedChunks = JSON.parse(
        JSON.stringify(selectedDocumentChunks?.chunks || [])
      ); // Deep clone
      editedTitle = selectedDocumentChunks?.title || "";

      // Combine all chunks into single content for unified editing
      editedContent = editedChunks.map((chunk) => chunk.content).join("\n\n");

      hasChanges = false;
    } catch (error) {
      console.error("Failed to load document chunks:", error);
      showPushNotification("Failed to load document for editing", "error");
      isEditMode = false;
    } finally {
      documentLoading = false;
    }
  }

  function exitEditMode() {
    isEditMode = false;
    selectedDocumentChunks = null;
    editedChunks = [];
    editedTitle = "";
    editedContent = "";
    hasChanges = false;
  }

  function closeDocument() {
    selectedDocument = null;
    viewMode = "raw";
    isPdfDocument = false;
    chunkData = [];
    highlightedContent = "";
  }

  async function loadChunkDataForHighlighting() {
    if (!selectedDocument || !highlightChunks.length) {
      highlightedContent = selectedDocument?.content || "";
      return;
    }

    try {
      const chunkUrl = `/api/v1/documents/${selectedDocument.id}/chunks?chunk_ids=${highlightChunks.join(",")}`;
      console.log("Loading chunk data for highlighting:", chunkUrl);

      const response = await fetch(chunkUrl, {
        headers: {
          Authorization: `Bearer ${localStorage.getItem("access_token")}`,
          "Content-Type": "application/json",
        },
      });

      if (response.ok) {
        const data = await response.json();
        chunkData = data.chunks || [];
        console.log("Loaded chunk data:", chunkData);

        // Apply highlights to raw content
        if (selectedDocument.content) {
          highlightedContent = highlightTextInRaw(
            selectedDocument.content,
            chunkData
          );
        }
      } else {
        console.error("Failed to load chunk data:", response.status);
        highlightedContent = selectedDocument?.content || "";
      }
    } catch (err) {
      console.error("Error loading chunk data:", err);
      highlightedContent = selectedDocument?.content || "";
    }
  }

  function highlightTextInRaw(content: string, chunks: any[]): string {
    if (!chunks.length) return content;

    let highlightedText = content;

    // Sort chunks by content length (longest first) to avoid partial matches
    const sortedChunks = [...chunks].sort((a, b) => {
      const aText = a.content || a.chunk_text || a.text || "";
      const bText = b.content || b.chunk_text || b.text || "";
      return bText.length - aText.length;
    });

    sortedChunks.forEach((chunk, index) => {
      const chunkText = chunk.content || chunk.chunk_text || chunk.text || "";
      if (!chunkText.trim()) return;

      // Use fuzzy matching - look for the chunk text (allowing for minor variations)
      const normalizedChunkText = chunkText.toLowerCase().trim();
      const normalizedContent = highlightedText.toLowerCase();

      // Find the chunk text in the content
      const chunkIndex = normalizedContent.indexOf(normalizedChunkText);

      if (chunkIndex !== -1) {
        // Get the actual text from the original content (preserving case)
        const actualText = highlightedText.substring(
          chunkIndex,
          chunkIndex + chunkText.length
        );

        // Replace with highlighted version
        const highlightedChunk = `<mark class="chunk-highlight" data-chunk-id="${chunk.id}" data-chunk-index="${index}">${actualText}</mark>`;

        highlightedText =
          highlightedText.substring(0, chunkIndex) +
          highlightedChunk +
          highlightedText.substring(chunkIndex + chunkText.length);
      }
    });

    return highlightedText;
  }

  function handleContentEdit(html: string, markdown: string) {
    if (editedContent !== markdown) {
      editedContent = markdown;
      hasChanges = true;
    }
  }

  function handleTitleEdit(newTitle: string) {
    if (editedTitle !== newTitle) {
      editedTitle = newTitle;
      hasChanges = true;
    }
  }

  async function saveChanges() {
    if (!selectedDocument || !hasChanges) return;

    const savingNotificationId = showPushNotification(
      "Saving changes...",
      "processing",
      0
    );

    try {
      // Split the unified content back into chunks
      // We'll use a simple strategy: split by double newlines or by max chunk size
      const chunkSize = 1500; // Approximate chunk size in characters
      const paragraphs = editedContent.split("\n\n");
      const newChunks = [];
      let currentChunk = "";

      for (const paragraph of paragraphs) {
        if (
          (currentChunk + "\n\n" + paragraph).length > chunkSize &&
          currentChunk.length > 0
        ) {
          // Save current chunk and start new one
          newChunks.push({
            content: currentChunk.trim(),
            id: editedChunks[newChunks.length]?.id, // Keep existing ID if available
          });
          currentChunk = paragraph;
        } else {
          // Add to current chunk
          currentChunk = currentChunk
            ? currentChunk + "\n\n" + paragraph
            : paragraph;
        }
      }

      // Don't forget the last chunk
      if (currentChunk.trim()) {
        newChunks.push({
          content: currentChunk.trim(),
          id: editedChunks[newChunks.length]?.id,
        });
      }

      // Use direct API call through proxy (same pattern as chat operations)
      const response = await fetch(
        `/api/v1/documents/${selectedDocument.id}/chunks`,
        {
          method: "PUT",
          headers: {
            "Content-Type": "application/json",
          },
          body: JSON.stringify({
            title: editedTitle,
            chunks: newChunks, // Send all chunks (full replacement)
          }),
        }
      );

      if (!response.ok) {
        throw new Error(`Failed to save: ${response.status}`);
      }

      const result = await response.json();
      console.log("Update result:", result);

      removePushNotification(savingNotificationId);
      showPushNotification("Document updated successfully!", "success");

      // Clear cache for this document since it was updated
      if (selectedDocument) {
        documentCache.delete(selectedDocument.id);
      }

      // Reload the document to show updated content
      await selectDocument(selectedDocument);
      exitEditMode();

      // Refresh document list to update title if changed
      await loadDocuments();
    } catch (error) {
      console.error("Failed to save changes:", error);
      removePushNotification(savingNotificationId);
      showPushNotification("Failed to save changes", "error");
    }
  }

  async function moveUploadedDocumentToFolder(
    uploadId: string,
    folderId: string
  ) {
    // Wait for document processing to complete before attempting to move
    let attempts = 0;
    const maxAttempts = 20; // 20 attempts * 3 seconds = 60 seconds max wait

    while (attempts < maxAttempts) {
      await new Promise((resolve) => setTimeout(resolve, 3000)); // Wait 3 seconds

      try {
        // Reload documents to check if the uploaded document is available
        await loadDocuments();

        // Find the uploaded document by upload_id in metadata
        const uploadedDoc = internalDocuments.find((doc) => {
          const metadata = doc.metadata || {};
          return metadata.upload_id === uploadId;
        });

        if (uploadedDoc) {
          // Document is ready, move it to the folder
          const url = new URL(
            `/api/v1/documents/${uploadedDoc.id}/move`,
            window.location.origin
          );
          url.searchParams.set("folder_id", folderId);

          const response = await fetch(url.toString(), {
            method: "PUT",
            headers: {
              "Content-Type": "application/json",
              ...authService.getAuthHeaders(),
            },
          });

          if (response.ok) {
            await loadDocuments();
            await loadFolders();
            return; // Success, exit the function
          }
        }
      } catch (error) {
        console.log(`Attempt ${attempts + 1} failed:`, error);
      }

      attempts++;
    }

    // If we get here, moving failed after all attempts
    console.warn(
      `Failed to move uploaded document ${uploadId} to folder ${folderId} after ${maxAttempts} attempts`
    );
  }

  async function moveUploadedDocumentToFolderByFilename(
    filename: string,
    folderId: string
  ) {
    // Wait for document processing to complete before attempting to move
    let attempts = 0;
    const maxAttempts = 30; // 30 attempts * 2 seconds = 60 seconds max wait

    console.log(
      `Looking for uploaded document with filename: ${filename} to move to folder: ${folderId}`
    );

    while (attempts < maxAttempts) {
      // Start checking immediately for first attempt, then wait 2 seconds
      if (attempts > 0) {
        await new Promise((resolve) => setTimeout(resolve, 2000)); // Wait 2 seconds
      }

      try {
        // Reload documents to check if the uploaded document is available
        await loadDocuments();

        // Find the uploaded document by filename and recent creation
        // Sort by creation date and look for matching filename in the most recent documents
        const recentDocuments = internalDocuments
          .sort(
            (a, b) =>
              new Date(b.created_at).getTime() -
              new Date(a.created_at).getTime()
          )
          .slice(0, 10); // Look at the 10 most recent documents

        const uploadedDoc = recentDocuments.find((doc) => {
          // Remove file extension from filename for better matching
          const baseFilename = filename.replace(/\.[^/.]+$/, "");
          const docTitle = doc.title.replace(/\.[^/.]+$/, "");

          // Check if filename matches in multiple ways
          const exactTitleMatch = doc.title === filename;
          const baseNameMatch = docTitle === baseFilename;
          const titleContainsFilename = doc.title.includes(baseFilename);
          const filenameContainsTitle = baseFilename.includes(docTitle);

          // Check metadata for original filename
          const metadata = doc.metadata || {};
          const metadataFilename =
            metadata.original_filename || metadata.filename;
          const exactMetadataMatch = metadataFilename === filename;

          // Check if document is not already in a folder (to avoid moving wrong docs)
          const notInFolder = !doc.folder_id;

          // Document should be recent (within last 5 minutes)
          const docAge = Date.now() - new Date(doc.created_at).getTime();
          const isRecent = docAge < 5 * 60 * 1000; // 5 minutes

          const matchesFilename =
            exactTitleMatch ||
            baseNameMatch ||
            titleContainsFilename ||
            filenameContainsTitle ||
            exactMetadataMatch;

          console.log(
            `Checking doc "${doc.title}": exactTitleMatch=${exactTitleMatch}, baseNameMatch=${baseNameMatch}, titleContainsFilename=${titleContainsFilename}, exactMetadataMatch=${exactMetadataMatch}, notInFolder=${notInFolder}, isRecent=${isRecent}, age=${Math.round(docAge / 1000)}s`
          );

          return matchesFilename && notInFolder && isRecent;
        });

        if (uploadedDoc) {
          console.log(
            `Found document to move: ${uploadedDoc.title} (${uploadedDoc.id})`
          );

          // Document is ready, move it to the folder
          const url = new URL(
            `/api/v1/documents/${uploadedDoc.id}/move`,
            window.location.origin
          );
          url.searchParams.set("folder_id", folderId);

          const response = await fetch(url.toString(), {
            method: "PUT",
            headers: {
              "Content-Type": "application/json",
              ...authService.getAuthHeaders(),
            },
          });

          if (response.ok) {
            console.log(
              `Successfully moved document "${uploadedDoc.title}" to folder ${folderId}`
            );
            await loadDocuments();
            await loadFolders();
            return; // Success, exit the function
          } else {
            console.error(`Failed to move document: ${response.status}`);
          }
        } else {
          console.log(
            `Document with filename "${filename}" not found yet (attempt ${attempts + 1})`
          );
          console.log(
            `Available recent documents:`,
            recentDocuments.map((d) => ({
              title: d.title,
              created_at: d.created_at,
              folder_id: d.folder_id,
              age_seconds: Math.round(
                (Date.now() - new Date(d.created_at).getTime()) / 1000
              ),
            }))
          );
        }
      } catch (error) {
        console.log(`Attempt ${attempts + 1} failed:`, error);
      }

      attempts++;
    }

    // If we get here, moving failed after all attempts
    console.warn(
      `Failed to move uploaded document "${filename}" to folder ${folderId} after ${maxAttempts} attempts`
    );
  }

  // Drag and drop functions
  function handleDocumentDragStart(event: DragEvent, doc: Document) {
    draggedDocument = doc;
    if (event.dataTransfer) {
      event.dataTransfer.effectAllowed = "move";
      event.dataTransfer.setData("text/plain", doc.id);
    }
  }

  function handleDocumentDragEnd(event: DragEvent) {
    draggedDocument = null;
    dropTargetFolder = null;
  }

  function handleFolderDragOver(event: DragEvent, folderId: string) {
    event.preventDefault();
    if (draggedDocument && event.dataTransfer) {
      event.dataTransfer.dropEffect = "move";
      dropTargetFolder = folderId;
    }
  }

  function handleFolderDragLeave(event: DragEvent) {
    dropTargetFolder = null;
  }

  async function handleFolderDrop(event: DragEvent, folderId: string) {
    event.preventDefault();
    dropTargetFolder = null;

    if (!draggedDocument) return;

    try {
      const url = new URL(
        `/api/v1/documents/${draggedDocument.id}/move`,
        window.location.origin
      );
      url.searchParams.set("folder_id", folderId);

      const response = await fetch(url.toString(), {
        method: "PUT",
        headers: {
          "Content-Type": "application/json",
          ...authService.getAuthHeaders(),
        },
      });

      if (response.ok) {
        await loadDocuments();
        await loadFolders(); // Refresh folder document counts
        showPushNotification(`Document moved to folder`, "success");
      } else {
        const errorData = await response.text();
        console.error("Move document error:", response.status, errorData);
        throw new Error(
          `Failed to move document: ${response.status} - ${errorData}`
        );
      }
    } catch (error) {
      console.error("Failed to move document:", error);
      showPushNotification("Failed to move document", "error");
    }

    draggedDocument = null;
  }

  // Handle dropping on root (no folder)
  async function handleRootDrop(event: DragEvent) {
    event.preventDefault();
    dropTargetFolder = null;

    if (!draggedDocument) return;

    try {
      const url = new URL(
        `/api/v1/documents/${draggedDocument.id}/move`,
        window.location.origin
      );
      // Don't set folder_id to move to root

      const response = await fetch(url.toString(), {
        method: "PUT",
        headers: {
          "Content-Type": "application/json",
          ...authService.getAuthHeaders(),
        },
      });

      if (response.ok) {
        await loadDocuments();
        await loadFolders();
        showPushNotification(`Document moved to root`, "success");
      } else {
        const errorData = await response.text();
        console.error("Move document error:", response.status, errorData);
        throw new Error(
          `Failed to move document: ${response.status} - ${errorData}`
        );
      }
    } catch (error) {
      console.error("Failed to move document:", error);
      showPushNotification("Failed to move document", "error");
    }

    draggedDocument = null;
  }

  // Helper function to extract folder structure from uploaded files
  function extractFolderStructure(files: File[]) {
    const folderMap = new Map();

    files.forEach((file) => {
      // webkitRelativePath contains the full path including folder names
      const relativePath = (file as any).webkitRelativePath || file.name;
      const pathParts = relativePath.split("/");

      // Skip the file name, only process folder parts
      const folderParts = pathParts.slice(0, -1);

      if (folderParts.length > 0) {
        // Build nested folder structure
        let currentPath = "";
        folderParts.forEach((folderName, index) => {
          const parentPath = currentPath;
          currentPath = currentPath
            ? `${currentPath}/${folderName}`
            : folderName;

          if (!folderMap.has(currentPath)) {
            folderMap.set(currentPath, {
              name: folderName,
              fullPath: currentPath,
              parentPath: parentPath || null,
              level: index,
            });
          }
        });
      }
    });

    return Object.fromEntries(folderMap);
  }

  // Create folder structure in the backend
  async function createFolderStructure(folderStructure) {
    const folderMapping = new Map(); // Maps full path to folder ID
    const foldersByLevel = {};

    // Group folders by level for proper creation order (parents first)
    Object.values(folderStructure).forEach((folder) => {
      if (!foldersByLevel[folder.level]) {
        foldersByLevel[folder.level] = [];
      }
      foldersByLevel[folder.level].push(folder);
    });

    // Create folders level by level
    const levels = Object.keys(foldersByLevel).sort(
      (a, b) => parseInt(a) - parseInt(b)
    );

    for (const level of levels) {
      const foldersAtLevel = foldersByLevel[level];

      for (const folder of foldersAtLevel) {
        try {
          // Determine parent folder ID
          let parentId = selectedUploadFolder; // Base folder selected by user

          if (folder.parentPath) {
            parentId =
              folderMapping.get(folder.parentPath) || selectedUploadFolder;
          }

          // Create folder via API
          const response = await fetch("/api/v1/folders/", {
            method: "POST",
            headers: {
              "Content-Type": "application/json",
              ...authService.getAuthHeaders(),
            },
            body: JSON.stringify({
              name: folder.name,
              description: `Folder from upload: ${folder.fullPath}`,
              color: "#4F46E5", // Default blue color
              parent_id: parentId,
            }),
          });

          if (response.ok) {
            const createdFolder = await response.json();
            folderMapping.set(folder.fullPath, createdFolder.id);
            console.log(`Created folder: ${folder.name} (${createdFolder.id})`);
          } else {
            console.error(
              `Failed to create folder ${folder.name}:`,
              response.status
            );
            // Use parent folder as fallback
            folderMapping.set(folder.fullPath, parentId);
          }
        } catch (error) {
          console.error(`Error creating folder ${folder.name}:`, error);
          // Use parent folder as fallback
          folderMapping.set(folder.fullPath, selectedUploadFolder);
        }
      }
    }

    return folderMapping;
  }

  // Process files with folder assignments
  async function processFilesWithFolders(
    files: File[],
    folderMapping: Map<string, string>
  ) {
    if (files.length === 0) return;

    // Validate files (same as processFiles)
    const allowedTypes = [
      "application/pdf",
      "text/plain",
      "text/markdown",
      "application/vnd.openxmlformats-officedocument.wordprocessingml.document",
    ];
    const maxSize = 50 * 1024 * 1024; // 50MB

    const validFiles: File[] = [];
    for (const file of files) {
      if (!allowedTypes.includes(file.type)) {
        showPushNotification(
          `"${file.name}" - Unsupported file type. Supported: PDF, TXT, MD, DOCX`,
          "error"
        );
        continue;
      }
      if (file.size > maxSize) {
        showPushNotification(
          `"${file.name}" - File too large. Maximum size is 50MB.`,
          "error"
        );
        continue;
      }
      validFiles.push(file);
    }

    if (validFiles.length === 0) return;

    uploadLoading = true;
    uploadedFiles = validFiles;

    // Show processing notification
    const processingNotificationId = showPushNotification(
      `Uploading ${validFiles.length} file${validFiles.length > 1 ? "s" : ""} with folder structure...`,
      "processing",
      0
    );

    try {
      let successCount = 0;
      let failCount = 0;

      for (let i = 0; i < validFiles.length; i++) {
        const file = validFiles[i];
        uploadProgress[file.name] = {
          progress: (i / validFiles.length) * 100,
          status: "uploading",
        };

        try {
          const formData = new FormData();
          formData.append("file", file);

          const fetchResponse = await fetch("/api/v1/documents/upload", {
            method: "POST",
            headers: authService.getAuthHeaders(),
            body: formData,
          });

          if (!fetchResponse.ok) {
            throw new Error(`Upload failed for ${file.name}`);
          }

          const uploadResult = await fetchResponse.json();

          uploadProgress[file.name] = {
            progress: 100,
            status: "completed",
          };
          successCount++;

          // Determine target folder for this file
          const relativePath = (file as any).webkitRelativePath || file.name;
          const pathParts = relativePath.split("/");
          const folderParts = pathParts.slice(0, -1); // Remove filename

          let targetFolderId = selectedUploadFolder; // Default to user-selected folder

          if (folderParts.length > 0) {
            const fileFolderPath = folderParts.join("/");
            targetFolderId =
              folderMapping.get(fileFolderPath) || selectedUploadFolder;
          }

          // Move the document to the correct folder if needed
          if (targetFolderId) {
            // Use filename to identify the document after upload
            await moveUploadedDocumentToFolderByFilename(
              file.name,
              targetFolderId
            );
          }
        } catch (error) {
          uploadProgress[file.name] = {
            progress: 100,
            status: "failed",
          };
          failCount++;
          console.error(`Failed to upload ${file.name}:`, error);
        }
      }

      if (successCount > 0) {
        showPushNotification(
          `Successfully uploaded ${successCount} file${successCount > 1 ? "s" : ""} with folder structure${failCount > 0 ? `, ${failCount} failed` : ""}`,
          "success",
          3000
        );
      } else {
        showPushNotification(`Failed to upload files`, "error", 3000);
      }

      // Remove processing notification
      removePushNotification(processingNotificationId);

      // Close modal
      showUploadModal = false;
      uploadedFiles = [];
      uploadProgress = {};

      // Refresh everything
      await loadFolders();
      await loadDocuments();
    } catch (error) {
      console.error("Failed to upload folder:", error);
      removePushNotification(processingNotificationId);
      showPushNotification("Failed to upload folder", "error", 5000);
    } finally {
      uploadLoading = false;
      uploadedFiles = [];
      uploadProgress = {};
    }
  }

  async function handleFileUpload(event: Event) {
    const target = event.target as HTMLInputElement;
    const files = target.files;

    if (!files || files.length === 0) return;

    // Convert FileList to Array and filter out system files
    const originalFileCount = files.length;
    const fileArray = Array.from(files).filter((file) => {
      const fileName = file.name.toLowerCase();
      const systemFiles = [
        ".ds_store",
        "thumbs.db",
        "desktop.ini",
        ".localized",
        "__macosx",
      ];

      // Filter out system files and hidden files starting with ._
      return (
        !systemFiles.includes(fileName) &&
        !fileName.startsWith("._") &&
        !fileName.startsWith(".tmp")
      );
    });

    // Notify user if system files were filtered out
    const filteredCount = originalFileCount - fileArray.length;
    if (filteredCount > 0) {
      console.log(
        `Filtered out ${filteredCount} system files (.DS_Store, etc.)`
      );
      showPushNotification(
        `Filtered out ${filteredCount} system file${filteredCount > 1 ? "s" : ""} (.DS_Store, etc.)`,
        "info",
        3000
      );
    }

    if (fileArray.length === 0) {
      showPushNotification("No valid files selected", "error");
      return;
    }

    await processFiles(fileArray);

    // Reset file input
    if (target) {
      target.value = "";
    }
  }

  async function handleFolderUpload(event: Event) {
    const target = event.target as HTMLInputElement;
    const files = target.files;

    if (!files || files.length === 0) return;

    // Convert FileList to Array and filter out system files
    const originalFileCount = files.length;
    const fileArray = Array.from(files).filter((file) => {
      const fileName = file.name.toLowerCase();
      const systemFiles = [
        ".ds_store",
        "thumbs.db",
        "desktop.ini",
        ".localized",
        "__macosx",
      ];

      // Filter out system files and hidden files starting with ._
      return (
        !systemFiles.includes(fileName) &&
        !fileName.startsWith("._") &&
        !fileName.startsWith(".tmp")
      );
    });

    // Notify user if system files were filtered out
    const filteredCount = originalFileCount - fileArray.length;
    if (filteredCount > 0) {
      console.log(
        `Filtered out ${filteredCount} system files (.DS_Store, etc.)`
      );
      showPushNotification(
        `Filtered out ${filteredCount} system file${filteredCount > 1 ? "s" : ""} (.DS_Store, etc.)`,
        "info",
        3000
      );
    }

    if (fileArray.length === 0) {
      showPushNotification("No valid files found in folder", "error");
      return;
    }

    // Extract folder structure from file paths
    const folderStructure = extractFolderStructure(fileArray);

    console.log("Folder structure to create:", folderStructure);

    // Show notification about folder upload
    showPushNotification(
      `Uploading folder with ${fileArray.length} files across ${Object.keys(folderStructure).length} folders...`,
      "info"
    );

    try {
      // First, create the folder structure
      const folderMapping = await createFolderStructure(folderStructure);

      console.log("Created folder mapping:", Object.fromEntries(folderMapping));

      // Then upload files and assign them to the correct folders
      await processFilesWithFolders(fileArray, folderMapping);
    } catch (error) {
      console.error("Failed to upload folder:", error);
      showPushNotification("Failed to upload folder", "error");
    }

    // Reset file input
    if (target) {
      target.value = "";
    }
  }

  async function processFiles(files: File[]) {
    if (files.length === 0) return;

    // Validate files
    const allowedTypes = [
      "application/pdf",
      "text/plain",
      "text/markdown",
      "application/vnd.openxmlformats-officedocument.wordprocessingml.document",
    ];
    const maxSize = 50 * 1024 * 1024; // 50MB

    const validFiles: File[] = [];
    for (const file of files) {
      if (!allowedTypes.includes(file.type)) {
        showPushNotification(
          `"${file.name}" - Unsupported file type. Supported: PDF, TXT, MD, DOCX`,
          "error"
        );
        continue;
      }
      if (file.size > maxSize) {
        showPushNotification(
          `"${file.name}" - File too large. Maximum size is 50MB.`,
          "error"
        );
        continue;
      }
      validFiles.push(file);
    }

    if (validFiles.length === 0) return;

    // Add to uploading files list for placeholder UI
    const newUploads = validFiles.map((file) => ({
      name: file.name,
      id: nextUploadId++,
    }));
    uploadingFiles = [...uploadingFiles, ...newUploads];

    uploadLoading = true;
    uploadedFiles = validFiles;

    // Show processing notification
    const processingNotificationId = showPushNotification(
      `Uploading ${validFiles.length} file${validFiles.length > 1 ? "s" : ""}...`,
      "processing",
      0
    ); // Duration 0 = stays until removed

    try {
      // Process files in parallel if multiple or use single upload for one file
      if (validFiles.length === 1) {
        // Single file upload
        const formData = new FormData();
        formData.append("file", validFiles[0]);

        const fetchResponse = await fetch("/api/v1/documents/upload", {
          method: "POST",
          headers: authService.getAuthHeaders(),
          body: formData,
        });

        if (!fetchResponse.ok) {
          throw new Error(
            `Upload failed: ${fetchResponse.status} ${fetchResponse.statusText}`
          );
        }

        const response = await fetchResponse.json();
        showPushNotification(
          `"${validFiles[0].name}" uploaded! Processing in background...`,
          "success",
          3000
        );

        // If a folder is selected, move the document after processing completes
        if (selectedUploadFolder) {
          await moveUploadedDocumentToFolder(
            response.upload_id,
            selectedUploadFolder
          );
        }
      } else {
        // Multiple file upload - upload sequentially to show progress
        let successCount = 0;
        let failCount = 0;

        for (let i = 0; i < validFiles.length; i++) {
          const file = validFiles[i];
          uploadProgress[file.name] = {
            progress: (i / validFiles.length) * 100,
            status: "uploading",
          };

          try {
            const formData = new FormData();
            formData.append("file", file);

            const fetchResponse = await fetch("/api/v1/documents/upload", {
              method: "POST",
              headers: authService.getAuthHeaders(),
              body: formData,
            });

            if (!fetchResponse.ok) {
              throw new Error(`Upload failed for ${file.name}`);
            }

            const uploadResult = await fetchResponse.json();

            uploadProgress[file.name] = {
              progress: 100,
              status: "completed",
            };
            successCount++;

            // If a folder is selected, move the document after processing completes
            if (selectedUploadFolder) {
              await moveUploadedDocumentToFolder(
                uploadResult.upload_id,
                selectedUploadFolder
              );
            }
          } catch (error) {
            uploadProgress[file.name] = {
              progress: 100,
              status: "failed",
            };
            failCount++;
            console.error(`Failed to upload ${file.name}:`, error);
          }
        }

        if (successCount > 0) {
          showPushNotification(
            `Successfully uploaded ${successCount} file${successCount > 1 ? "s" : ""}${failCount > 0 ? `, ${failCount} failed` : ""}`,
            "success",
            3000
          );
        } else {
          showPushNotification(`Failed to upload files`, "error", 3000);
        }
      }

      // Remove processing notification
      removePushNotification(processingNotificationId);

      // Close modal
      showUploadModal = false;
      uploadedFiles = [];
      uploadProgress = {};

      // Wait a bit then refresh document list to see if processing is complete
      setTimeout(async () => {
        await loadDocuments();
        showPushNotification(`Document processing complete!`, "success", 3000);
      }, 5000); // Check after 5 seconds

      // Continue checking periodically
      const checkInterval = setInterval(async () => {
        await loadDocuments();
      }, 3000);

      // Stop checking after 30 seconds
      setTimeout(() => clearInterval(checkInterval), 30000);
    } catch (error) {
      console.error("Failed to upload documents:", error);
      removePushNotification(processingNotificationId);
      showPushNotification("Failed to upload documents", "error", 5000);
    } finally {
      uploadLoading = false;
      uploadedFiles = [];
      uploadProgress = {};
    }
  }

  function handleDragOver(event: DragEvent) {
    event.preventDefault();
    isDragging = true;
  }

  function handleDragLeave(event: DragEvent) {
    event.preventDefault();
    isDragging = false;
  }

  async function handleDrop(event: DragEvent) {
    event.preventDefault();
    isDragging = false;

    const items = event.dataTransfer?.items;
    if (!items || items.length === 0) return;

    // Check if any of the dropped items is a folder
    let hasFolder = false;
    const allFiles: File[] = [];

    // Convert DataTransferItemList to array for easier processing
    const itemsArray = Array.from(items);

    for (const item of itemsArray) {
      if (item.kind === "file") {
        const entry = item.webkitGetAsEntry();
        if (entry && entry.isDirectory) {
          hasFolder = true;
          // Recursively read folder contents
          const folderFiles = await readDirectory(entry);
          allFiles.push(...folderFiles);
        } else {
          const file = item.getAsFile();
          if (file) {
            allFiles.push(file);
          }
        }
      }
    }

    // Filter out system files
    const originalFileCount = allFiles.length;
    const fileArray = allFiles.filter((file) => {
      const fileName = file.name.toLowerCase();
      const systemFiles = [
        ".ds_store",
        "thumbs.db",
        "desktop.ini",
        ".localized",
        "__macosx",
      ];

      // Filter out system files and hidden files starting with ._
      return (
        !systemFiles.includes(fileName) &&
        !fileName.startsWith("._") &&
        !fileName.startsWith(".tmp")
      );
    });

    // Notify user if system files were filtered out
    const filteredCount = originalFileCount - fileArray.length;
    if (filteredCount > 0) {
      console.log(
        `Filtered out ${filteredCount} system files (.DS_Store, etc.)`
      );
      showPushNotification(
        `Filtered out ${filteredCount} system file${filteredCount > 1 ? "s" : ""} (.DS_Store, etc.)`,
        "info",
        3000
      );
    }

    if (fileArray.length === 0) {
      showPushNotification("No valid files dropped", "error");
      return;
    }

    // If folder was dropped, process with folder structure
    if (hasFolder) {
      // Extract folder structure from file paths
      const folderStructure = extractFolderStructure(fileArray);

      console.log("Folder structure to create:", folderStructure);

      // Show notification about folder upload
      showPushNotification(
        `Uploading folder with ${fileArray.length} files across ${Object.keys(folderStructure).length} folders...`,
        "info"
      );

      try {
        // First, create the folder structure
        const folderMapping = await createFolderStructure(folderStructure);

        console.log(
          "Created folder mapping:",
          Object.fromEntries(folderMapping)
        );

        // Then upload files and assign them to the correct folders
        await processFilesWithFolders(fileArray, folderMapping);
      } catch (error) {
        console.error("Failed to upload folder:", error);
        showPushNotification("Failed to upload folder", "error");
      }
    } else {
      // Regular file upload
      await processFiles(fileArray);
    }
  }

  // Helper function to recursively read directory contents
  async function readDirectory(entry: any): Promise<File[]> {
    const files: File[] = [];

    if (entry.isFile) {
      return new Promise((resolve) => {
        entry.file((file: File) => {
          // Add webkitRelativePath manually
          const relativePath = entry.fullPath.substring(1); // Remove leading slash
          Object.defineProperty(file, "webkitRelativePath", {
            value: relativePath,
            writable: false,
          });
          resolve([file]);
        });
      });
    } else if (entry.isDirectory) {
      const dirReader = entry.createReader();

      return new Promise((resolve) => {
        const readEntries = () => {
          dirReader.readEntries(async (entries: any[]) => {
            if (entries.length === 0) {
              resolve(files);
            } else {
              for (const childEntry of entries) {
                const childFiles = await readDirectory(childEntry);
                files.push(...childFiles);
              }
              readEntries(); // Continue reading (directories might have more than 100 entries)
            }
          });
        };
        readEntries();
      });
    }

    return files;
  }

  function confirmDeleteDocument(doc: DocumentDetail) {
    documentToDelete = doc;
    showDeleteModal = true;
  }

  async function deleteDocument() {
    if (!documentToDelete) return;

    const deletingNotificationId = showPushNotification(
      `Deleting "${documentToDelete.title}"...`,
      "processing",
      0
    );

    try {
      const response = await fetch(`/api/v1/documents/${documentToDelete.id}`, {
        method: "DELETE",
      });

      if (!response.ok) {
        throw new Error(
          `Delete failed: ${response.status} ${response.statusText}`
        );
      }

      removePushNotification(deletingNotificationId);
      showPushNotification(
        `"${documentToDelete.title}" deleted successfully`,
        "success",
        3000
      );

      // Clear from cache if it exists
      documentCache.delete(documentToDelete.id);

      // Clear selected document if it was the one being deleted
      if (selectedDocument?.id === documentToDelete.id) {
        closeDocument();
      }

      // Close delete modal
      showDeleteModal = false;
      documentToDelete = null;

      // Refresh document list
      await loadDocuments();
    } catch (error) {
      console.error("Failed to delete document:", error);
      removePushNotification(deletingNotificationId);
      showPushNotification("Failed to delete document", "error", 5000);
    }
  }
>>>>>>> 99abfd78
</script>

<div class="flex h-full w-full bg-white rounded-xl shadow-lg overflow-hidden">
  <!-- Document List -->
  <div class="w-80 border-r border-gray-200 flex flex-col h-full">
    <!-- Fixed Header -->
    <div class="p-4 border-b border-gray-200 bg-white z-10 flex-shrink-0">
      <div class="flex items-center justify-between mb-3">
        <h2 class="text-lg font-semibold text-gray-800">Knowledge Base</h2>
        <button
          on:click={() => dispatch("close")}
          class="p-1.5 hover:bg-gray-100 rounded-lg transition-colors"
          title="Back to Chat"
        >
          <svg
            class="w-5 h-5 text-gray-600"
            fill="none"
            stroke="currentColor"
            viewBox="0 0 24 24"
          >
            <path
              stroke-linecap="round"
              stroke-linejoin="round"
              stroke-width="2"
              d="M6 18L18 6M6 6l12 12"
            ></path>
          </svg>
        </button>
      </div>

      <!-- Action Buttons -->
      <div class="flex gap-2 mb-3">
        <button
          on:click={() => {
            selectedUploadFolder = selectedFolder?.id || null;
            showUploadModal = true;
          }}
          class="flex-1 flex items-center justify-center gap-2 px-3 py-2 bg-gradient-to-r from-blue-500 to-indigo-600 hover:from-blue-600 hover:to-indigo-700 text-white rounded-lg transition-all duration-200 text-sm font-medium shadow-md hover:shadow-lg"
        >
          <svg
            class="w-4 h-4"
            fill="none"
            stroke="currentColor"
            viewBox="0 0 24 24"
          >
            <path
              stroke-linecap="round"
              stroke-linejoin="round"
              stroke-width="2"
              d="M7 16a4 4 0 01-.88-7.903A5 5 0 1115.9 6L16 6a5 5 0 011 9.9M15 13l-3-3m0 0l-3 3m3-3v12"
            />
          </svg>
          Upload
        </button>
        <button
          on:click={() => (showCreateFolderModal = true)}
          class="px-3 py-2 bg-green-500 hover:bg-green-600 text-white rounded-lg transition-colors text-sm font-medium shadow-md hover:shadow-lg"
          title="Create Folder"
        >
          <svg
            class="w-4 h-4"
            fill="none"
            stroke="currentColor"
            viewBox="0 0 24 24"
          >
            <path
              stroke-linecap="round"
              stroke-linejoin="round"
              stroke-width="2"
              d="M12 4v16m8-8H4"
            />
          </svg>
        </button>
      </div>
      <input
        type="text"
        placeholder="Search documents..."
        bind:value={searchQuery}
        class="w-full px-3 py-2 border border-gray-300 rounded-lg focus:outline-none focus:ring-2 focus:ring-blue-500 text-sm"
      />
    </div>

    <!-- Scrollable Content -->
    <div class="flex-1 overflow-y-auto custom-scrollbar min-h-0">
      {#if isLoading}
        <div class="flex items-center justify-center h-64 text-gray-500">
          <div
            class="animate-spin rounded-full h-8 w-8 border-b-2 border-blue-500"
          ></div>
        </div>
      {:else if internalDocuments.length === 0 && uploadingFiles.length === 0 && folders.length === 0}
        <div class="text-center py-12 px-4 text-gray-500">
          <div class="text-4xl mb-3">📚</div>
          <div class="text-sm font-medium">No documents found</div>
          <div class="text-xs mt-1">
            Save chats to build your knowledge base
          </div>
        </div>
      {:else}
        {#each uploadingFiles as file}
          <div
            class="w-full px-4 py-3 text-left border-b border-gray-100 opacity-60 pointer-events-none"
          >
            <div class="flex items-start gap-3">
              <div class="text-xl mt-0.5">📄</div>
              <div class="flex-1 min-w-0">
                <div class="font-medium text-sm text-gray-900 truncate">
                  {file.name}
                </div>
                <div class="flex items-center gap-2 mt-1 text-xs text-gray-500">
                  <div
                    class="animate-spin rounded-full h-3 w-3 border-b-2 border-blue-500"
                  ></div>
                  <span>Uploading...</span>
                </div>
              </div>
            </div>
          </div>
        {/each}

        <!-- Folder Structure + Root entry -->
        <div class="space-y-1">
          <!-- All Documents / Root Level (drag/drop target) -->
          <div
            class="w-full px-4 py-2 hover:bg-gray-50 transition-colors text-left flex items-center gap-2 {!selectedFolder
              ? 'bg-blue-50 text-blue-700'
              : ''} {dropTargetFolder === 'root'
              ? 'bg-green-100 border-2 border-dashed border-green-500'
              : ''}"
            on:dragover={(e) => {
              e.preventDefault();
              if (draggedDocument) dropTargetFolder = "root";
            }}
            on:dragleave={() => {
              dropTargetFolder = null;
            }}
            on:drop={handleRootDrop}
          >
            <button
              on:click={() => selectFolder(null)}
              class="flex items-center gap-2 flex-1"
            >
              <svg
                class="w-4 h-4"
                fill="none"
                stroke="currentColor"
                viewBox="0 0 24 24"
              >
                <path
                  stroke-linecap="round"
                  stroke-linejoin="round"
                  stroke-width="2"
                  d="M19 11H5m14 0a2 2 0 012 2v6a2 2 0 01-2 2H5a2 2 0 01-2-2v-6a2 2 0 012-2m14 0V9a2 2 0 00-2-2M5 11V9a2 2 0 012-2m0 0V5a2 2 0 012-2h6a2 2 0 012 2v2M7 7h10"
                />
              </svg>
              <span class="font-medium">All Documents</span>
              <span class="text-xs text-gray-500 ml-auto"
                >{internalDocuments.length}</span
              >
            </button>
          </div>

          <!-- Folders -->
          {#each folders as folder}
            <div class="folder-item group">
              <div
                class="w-full flex items-center hover:bg-gray-50 transition-colors {selectedFolder?.id ===
                folder.id
                  ? 'bg-blue-50 text-blue-700'
                  : ''} {dropTargetFolder === folder.id
                  ? 'bg-green-100 border-2 border-dashed border-green-500'
                  : ''}"
                style="padding-left: {16 + 0 * 16}px"
                on:dragover={(e) => handleFolderDragOver(e, folder.id)}
                on:dragleave={handleFolderDragLeave}
                on:drop={(e) => handleFolderDrop(e, folder.id)}
              >
                <button
                  on:click={() => toggleFolderExpansion(folder.id)}
                  class="p-1 hover:bg-gray-200 rounded transition-colors mr-1"
                >
                  <svg
                    class="w-3 h-3 transform transition-transform {expandedFolders.has(
                      folder.id
                    )
                      ? 'rotate-90'
                      : ''}"
                    fill="none"
                    stroke="currentColor"
                    viewBox="0 0 24 24"
                  >
                    <path
                      stroke-linecap="round"
                      stroke-linejoin="round"
                      stroke-width="2"
                      d="M9 5l7 7-7 7"
                    />
                  </svg>
                </button>
                <button
                  on:click={() => selectFolder(folder)}
                  class="flex-1 py-2 text-left flex items-center gap-2 min-w-0"
                >
                  {#if expandedFolders.has(folder.id)}
                    <FolderOpen class="w-4 h-4" style="color: {folder.color}" />
                  {:else}
                    <Folder class="w-4 h-4" style="color: {folder.color}" />
                  {/if}
                  <span class="font-medium truncate">{folder.name}</span>
                  <span class="text-xs text-gray-500 ml-auto"
                    >{folder.document_count}</span
                  >
                </button>
                <button
                  on:click|stopPropagation={() => showDeleteFolder(folder)}
                  class="opacity-0 group-hover:opacity-100 p-1 hover:bg-red-100 rounded transition-all mr-1"
                  title="Delete folder"
                >
                  <svg
                    class="w-3 h-3 text-red-600"
                    fill="none"
                    stroke="currentColor"
                    viewBox="0 0 24 24"
                  >
                    <path
                      stroke-linecap="round"
                      stroke-linejoin="round"
                      stroke-width="2"
                      d="M19 7l-.867 12.142A2 2 0 0116.138 21H7.862a2 2 0 01-1.995-1.858L5 7m5 4v6m4-6v6m1-10V4a1 1 0 00-1-1h-4a1 1 0 00-1 1v3M4 7h16"
                    />
                  </svg>
                </button>
              </div>

              {#if expandedFolders.has(folder.id)}
                {#each folder.children as childFolder}
                  <div class="folder-item group">
                    <div
                      class="w-full flex items-center hover:bg-gray-50 transition-colors {selectedFolder?.id ===
                      childFolder.id
                        ? 'bg-blue-50 text-blue-700'
                        : ''} {dropTargetFolder === childFolder.id
                        ? 'bg-green-100 border-2 border-dashed border-green-500'
                        : ''}"
                      style="padding-left: {16 + 1 * 16}px"
                      on:dragover={(e) =>
                        handleFolderDragOver(e, childFolder.id)}
                      on:dragleave={handleFolderDragLeave}
                      on:drop={(e) => handleFolderDrop(e, childFolder.id)}
                    >
                      <button
                        on:click={() => selectFolder(childFolder)}
                        class="flex-1 py-2 text-left flex items-center gap-2 min-w-0"
                      >
                        <Folder
                          class="w-4 h-4"
                          style="color: {childFolder.color}"
                        />
                        <span class="font-medium truncate"
                          >{childFolder.name}</span
                        >
                        <span class="text-xs text-gray-500 ml-auto"
                          >{childFolder.document_count}</span
                        >
                      </button>
                      <button
                        on:click|stopPropagation={() =>
                          showDeleteFolder(childFolder)}
                        class="opacity-0 group-hover:opacity-100 p-1 hover:bg-red-100 rounded transition-all mr-1"
                        title="Delete folder"
                      >
                        <svg
                          class="w-3 h-3 text-red-600"
                          fill="none"
                          stroke="currentColor"
                          viewBox="0 0 24 24"
                        >
                          <path
                            stroke-linecap="round"
                            stroke-linejoin="round"
                            stroke-width="2"
                            d="M19 7l-.867 12.142A2 2 0 0116.138 21H7.862a2 2 0 01-1.995-1.858L5 7m5 4v6m4-6v6m1-10V4a1 1 0 00-1-1h-4a1 1 0 00-1 1v3M4 7h16"
                          />
                        </svg>
                      </button>
                    </div>
                  </div>
                {/each}
              {/if}
            </div>
          {/each}

          <!-- Documents in Selected Folder -->
          {#if selectedFolder || filteredDocuments.length > 0}
            <div class="border-t border-gray-200 mt-2 pt-2">
              <div
                class="px-4 py-1 text-xs text-gray-500 font-medium uppercase tracking-wide"
              >
                {selectedFolder
                  ? `Documents in ${selectedFolder.name}`
                  : "All Documents"}
              </div>
              {#if filteredDocuments.length === 0}
                <div class="text-center py-8 px-4 text-gray-500">
                  <div class="text-2xl mb-2">📄</div>
                  <div class="text-sm">
                    {selectedFolder
                      ? "No documents in this folder"
                      : "No documents found"}
                  </div>
                </div>
              {:else}
                {#each filteredDocuments as doc}
                  <div
                    class="relative group"
                    draggable="true"
                    on:dragstart={(e) => handleDocumentDragStart(e, doc)}
                    on:dragend={handleDocumentDragEnd}
                  >
                    <button
                      on:click={() => selectDocument(doc)}
                      class="w-full px-4 py-3 hover:bg-gray-50 transition-colors text-left border-b border-gray-100 {selectedDocument?.id ===
                      doc.id
                        ? 'bg-blue-50'
                        : ''} {draggedDocument?.id === doc.id
                        ? 'opacity-50'
                        : ''}"
                    >
                      <div class="flex items-start gap-3">
                        <div
                          class="opacity-0 group-hover:opacity-100 transition-opacity mt-1"
                        >
                          <svg
                            class="w-3 h-3 text-gray-400"
                            fill="currentColor"
                            viewBox="0 0 24 24"
                          >
                            <path
                              d="M3 18h18v-2H3v2zm0-5h18v-2H3v2zm0-7v2h18V6H3z"
                            />
                          </svg>
                        </div>
                        <div class="text-lg mt-0.5">
                          {getSourceIcon(doc.source_type)}
                        </div>
                        <div class="flex-1 min-w-0">
                          <div
                            class="font-medium text-sm text-gray-900 truncate"
                          >
                            {doc.title}
                          </div>
                          <div
                            class="flex items-center gap-2 mt-1 text-xs text-gray-500"
                          >
                            <span class="capitalize">{doc.source_type}</span>
                            <span>•</span>
                            <span>{doc.chunk_count} chunks</span>
                          </div>
                          <div class="text-xs text-gray-400 mt-1">
                            {formatDate(doc.created_at)}
                          </div>
                        </div>
                        {#if selectedDocument?.id === doc.id}
                          <div
                            class="w-1 h-12 bg-blue-500 rounded-full self-center"
                          ></div>
                        {/if}
                      </div>
                    </button>

                    <button
                      on:click|stopPropagation={() => showMoveDocument(doc)}
                      class="absolute top-2 right-2 opacity-0 group-hover:opacity-100 p-1 bg-white hover:bg-gray-100 rounded shadow-sm border transition-all"
                      title="Move to folder"
                    >
                      <svg
                        class="w-4 h-4 text-gray-600"
                        fill="none"
                        stroke="currentColor"
                        viewBox="0 0 24 24"
                      >
                        <path
                          stroke-linecap="round"
                          stroke-linejoin="round"
                          stroke-width="2"
                          d="M7 16a4 4 0 01-.88-7.903A5 5 0 1115.9 6L16 6a5 5 0 011 9.9M13 13l3-3m0 0l-3 3m3-3H8m13 0a9 9 0 11-18 0 9 9 0 0118 0z"
                        />
                      </svg>
                    </button>
                  </div>
                {/each}
              {/if}
            </div>
          {/if}
        </div>
      {/if}
    </div>

    <!-- Fixed Footer -->
    <div
      class="p-3 border-t border-gray-200 text-center text-xs text-gray-500 bg-white flex-shrink-0"
    >
      {filteredDocuments.length} document{filteredDocuments.length !== 1
        ? "s"
        : ""} in knowledge base
    </div>
  </div>

  <!-- Document Viewer -->
  <div class="flex-1 flex flex-col h-full">
    {#if documentLoading}
      <div class="flex-1 flex items-center justify-center">
        <div class="text-center">
          <div
            class="animate-spin rounded-full h-12 w-12 border-b-2 border-blue-500 mx-auto mb-4"
          ></div>
          <div class="text-sm text-gray-500">Loading document...</div>
        </div>
      </div>
    {:else if selectedDocument}
      <div class="flex flex-col h-full">
        <!-- Document Header -->
        <div class="px-6 py-4 border-b border-gray-200 flex-shrink-0">
          <div class="flex items-start justify-between">
            <div class="flex-1">
              {#if isEditMode}
                <input
                  type="text"
                  bind:value={editedTitle}
                  on:input={(e) => handleTitleEdit(e.currentTarget.value)}
                  class="text-xl font-semibold text-gray-900 bg-transparent border-b-2 border-blue-500 focus:outline-none w-full"
                />
              {:else}
                <h3 class="text-xl font-semibold text-gray-900">
                  {selectedDocument.title}
                </h3>
              {/if}
              <div class="flex items-center gap-3 mt-2 text-sm text-gray-500">
                <span class="flex items-center gap-1">
                  {getSourceIcon(selectedDocument.source_type)}
                  <span class="capitalize">{selectedDocument.source_type}</span>
                </span>
                <span>•</span>
                <span
                  >{selectedDocument.chunk_count}
                  chunks</span
                >
                <span>•</span>
                <span>{formatDate(selectedDocument.created_at)}</span>
              </div>
            </div>
            <div class="flex items-center gap-2">
              {#if !isEditMode}
                <button
                  on:click={enterEditMode}
                  class="px-4 py-2 text-sm bg-blue-500 hover:bg-blue-600 text-white rounded-lg transition-colors font-medium shadow-sm"
                  title="Edit document"
                >
                  Edit
                </button>
                <button
                  on:click={() =>
                    selectedDocument && confirmDeleteDocument(selectedDocument)}
                  class="px-4 py-2 text-sm bg-red-500 hover:bg-red-600 text-white rounded-lg transition-colors font-medium shadow-sm"
                  title="Delete document"
                >
                  Delete
                </button>
              {/if}
              <button
                on:click={() => {
                  if (isEditMode) {
                    exitEditMode();
                  } else {
                    closeDocument();
                  }
                }}
                class="p-1 hover:bg-gray-100 rounded-lg transition-colors"
                title={isEditMode ? "Cancel editing" : "Close document"}
              >
                <svg
                  class="w-5 h-5 text-gray-500"
                  fill="none"
                  stroke="currentColor"
                  viewBox="0 0 24 24"
                >
                  <path
                    stroke-linecap="round"
                    stroke-linejoin="round"
                    stroke-width="2"
                    d="M6 18L18 6M6 6l12 12"
                  ></path>
                </svg>
              </button>
            </div>
          </div>

          <!-- View Toggle -->
          {#if !isEditMode}
            <div class="mt-3 flex items-center gap-3">
              <span class="text-sm text-gray-600">View:</span>
              <div class="flex items-center gap-2 bg-gray-100 rounded-lg p-1">
                {#if isPdfDocument}
                  <button
                    on:click={() => (viewMode = "raw")}
                    class="px-3 py-1 text-sm rounded-md transition-colors {viewMode ===
                    'raw'
                      ? 'bg-white text-blue-600 shadow-sm'
                      : 'text-gray-600 hover:text-gray-800'}"
                  >
                    Raw
                  </button>
                  <button
                    on:click={() => (viewMode = "pdf")}
                    class="px-3 py-1 text-sm rounded-md transition-colors {viewMode ===
                    'pdf'
                      ? 'bg-white text-blue-600 shadow-sm'
                      : 'text-gray-600 hover:text-gray-800'}"
                  >
                    PDF
                  </button>
                {:else}
                  <button
                    on:click={() => (displayMode = "formatted")}
                    class="px-3 py-1 text-sm rounded-md transition-colors {displayMode ===
                    'formatted'
                      ? 'bg-white text-blue-600 shadow-sm'
                      : 'text-gray-600 hover:text-gray-800'}"
                  >
                    Formatted
                  </button>
                  <button
                    on:click={() => (displayMode = "raw")}
                    class="px-3 py-1 text-sm rounded-md transition-colors {displayMode ===
                    'raw'
                      ? 'bg-white text-blue-600 shadow-sm'
                      : 'text-gray-600 hover:text-gray-800'}"
                  >
                    Raw Markdown
                  </button>
                {/if}
              </div>
            </div>
          {/if}

          <!-- Tags Section -->
          <div class="mt-3">
            <TagSelector
              documentId={selectedDocument.id}
              mode="edit"
              on:error={(e) => showPushNotification(e.detail.message, "error")}
              on:createTag={(e) => {
                // Dispatch event to parent to switch to tag management
                dispatch("switchToTags", {
                  tagName: e.detail.name,
                });
              }}
            />
          </div>
        </div>

        <!-- Document Content -->
        <div
          class="flex-1 overflow-y-auto bg-white custom-scrollbar min-h-0 relative {viewMode ===
          'pdf'
            ? 'p-0'
            : 'px-6 py-4'}"
        >
          {#if isEditMode}
            <!-- Display mode toggle for edit mode -->
            <div
              class="mb-4 flex items-center gap-3 sticky top-0 bg-white pb-2 border-b border-gray-200 z-10"
            >
              <span class="text-sm text-gray-600">View:</span>
              <div class="flex items-center gap-2 bg-gray-100 rounded-lg p-1">
                <button
                  on:click={() => (displayMode = "formatted")}
                  class="px-3 py-1 text-sm rounded-md transition-colors {displayMode ===
                  'formatted'
                    ? 'bg-white text-blue-600 shadow-sm'
                    : 'text-gray-600 hover:text-gray-800'}"
                >
                  Formatted
                </button>
                <button
                  on:click={() => (displayMode = "raw")}
                  class="px-3 py-1 text-sm rounded-md transition-colors {displayMode ===
                  'raw'
                    ? 'bg-white text-blue-600 shadow-sm'
                    : 'text-gray-600 hover:text-gray-800'}"
                >
                  Raw
                </button>
              </div>
              <span class="text-xs text-gray-500 ml-auto">
                {editedContent.length}
                characters
              </span>
            </div>

            {#if displayMode === "formatted"}
              <!-- TipTap Editor (without instructional text) -->
              <div class="space-y-3">
                <TipTapEditor
                  content={editedContent}
                  onChange={handleContentEdit}
                  placeholder="Start writing your document..."
                  height="500px"
                  editable={true}
                />
              </div>
            {:else}
              <!-- Raw markdown view -->
              <div class="space-y-3">
                <div class="text-xs text-gray-500">
                  Edit raw markdown syntax. Use **bold**, *italic*, # headings,
                  etc.
                </div>
                <textarea
                  value={editedContent}
                  on:input={(e) => handleContentEdit("", e.currentTarget.value)}
                  class="w-full p-4 border border-gray-300 rounded-lg resize-none focus:outline-none focus:ring-2 focus:ring-blue-500 font-mono text-sm"
                  placeholder="Enter markdown content..."
                  style="height: 500px;"
                />
              </div>
            {/if}
          {:else if !isEditMode}
            {#if viewMode === "pdf" && isPdfDocument && selectedDocument}
              <!-- PDF Viewer -->
              <iframe
                src={`/api/v1/documents/${selectedDocument.id}/pdf`}
                class="absolute inset-0 w-full h-full border-0"
                title="PDF Viewer"
              />
            {:else if displayMode === "raw"}
              <!-- Raw markdown display (read-only) with highlighting -->
              {#if highlightChunks.length > 0}
                <pre
                  class="w-full p-4 bg-gray-50 border border-gray-200 rounded-lg font-mono text-sm whitespace-pre-wrap overflow-x-auto">{@html highlightedContent}</pre>
              {:else}
                <pre
                  class="w-full p-4 bg-gray-50 border border-gray-200 rounded-lg font-mono text-sm whitespace-pre-wrap overflow-x-auto">{selectedDocument?.content ||
                    ""}</pre>
              {/if}
            {:else}
              <!-- Formatted markdown content -->
              <div
                class="markdown-content prose prose-sm max-w-none
								prose-headings:text-gray-900
								prose-p:text-gray-700
								prose-strong:text-gray-900
								prose-code:text-pink-600 prose-code:bg-gray-100 prose-code:px-1 prose-code:py-0.5 prose-code:rounded
								prose-pre:bg-gray-900 prose-pre:text-gray-100
								prose-blockquote:border-l-4 prose-blockquote:border-blue-500 prose-blockquote:bg-blue-50 prose-blockquote:text-gray-700
								prose-a:text-blue-600 prose-a:no-underline hover:prose-a:underline
								prose-li:text-gray-700
								prose-hr:border-gray-300"
              >
                {@html parsedContent}
              </div>
            {/if}
          {:else}
            <div class="flex items-center justify-center h-full">
              <div
                class="animate-spin rounded-full h-8 w-8 border-b-2 border-blue-500"
              ></div>
            </div>
          {/if}
        </div>

        <!-- Document Actions -->
        <div
          class="px-6 py-3 border-t border-gray-200 flex items-center justify-between flex-shrink-0"
        >
          <div class="text-xs text-gray-500">
            {#if isEditMode && hasChanges}
              <span class="text-orange-600 font-medium">Unsaved changes</span>
            {:else}
              Document ID: {selectedDocument.id.slice(0, 8)}...
            {/if}
          </div>
          <div class="flex gap-2">
            {#if isEditMode}
              <button
                on:click={exitEditMode}
                class="px-3 py-1.5 text-xs bg-gray-100 hover:bg-gray-200 text-gray-700 rounded-lg transition-colors"
              >
                Cancel
              </button>
              <button
                on:click={saveChanges}
                disabled={!hasChanges}
                class="px-3 py-1.5 text-xs rounded-lg transition-colors {hasChanges
                  ? 'bg-blue-500 hover:bg-blue-600 text-white'
                  : 'bg-gray-200 text-gray-400 cursor-not-allowed'}"
              >
                Save Changes
              </button>
            {:else}
              <button
                class="px-3 py-1.5 text-xs bg-gray-100 hover:bg-gray-200 text-gray-700 rounded-lg transition-colors"
                title="Copy content"
                on:click={() => {
                  navigator.clipboard.writeText(
                    selectedDocument?.content || ""
                  );
                }}
              >
                Copy Content
              </button>
            {/if}
          </div>
        </div>
      </div>
    {:else}
      <div class="flex-1 flex items-center justify-center text-gray-400">
        <div class="text-center">
          <div class="text-6xl mb-4">📖</div>
          <div class="text-lg font-medium">Select a document to view</div>
          <div class="text-sm mt-2">
            Choose from your knowledge base on the left
          </div>
        </div>
      </div>
    {/if}
  </div>
</div>

<!-- Create Folder Modal -->
{#if showCreateFolderModal}
  <div
    class="fixed inset-0 bg-black bg-opacity-50 flex items-center justify-center z-50"
  >
    <div class="bg-white rounded-xl shadow-2xl max-w-md w-full mx-4">
      <div class="p-6">
        <div class="flex items-center justify-between mb-4">
          <h3 class="text-lg font-semibold text-gray-800">Create Folder</h3>
          <button
            on:click={() => resetCreateFolderModal()}
            class="p-1 hover:bg-gray-100 rounded-lg transition-colors"
          >
            <svg
              class="w-5 h-5 text-gray-500"
              fill="none"
              stroke="currentColor"
              viewBox="0 0 24 24"
            >
              <path
                stroke-linecap="round"
                stroke-linejoin="round"
                stroke-width="2"
                d="M6 18L18 6M6 6l12 12"
              ></path>
            </svg>
          </button>
        </div>

        <form on:submit|preventDefault={createFolder} class="space-y-4">
          <div>
            <label
              for="folderName"
              class="block text-sm font-medium text-gray-700 mb-2"
              >Folder Name</label
            >
            <input
              id="folderName"
              type="text"
              bind:value={newFolderName}
              placeholder="Enter folder name..."
              class="w-full px-3 py-2 border border-gray-300 rounded-lg focus:outline-none focus:ring-2 focus:ring-blue-500"
              required
            />
          </div>

          <div>
            <label
              for="folderDescription"
              class="block text-sm font-medium text-gray-700 mb-2"
              >Description (optional)</label
            >
            <textarea
              id="folderDescription"
              bind:value={newFolderDescription}
              placeholder="Enter description..."
              class="w-full px-3 py-2 border border-gray-300 rounded-lg focus:outline-none focus:ring-2 focus:ring-blue-500"
              rows="2"
            ></textarea>
          </div>

          <div class="flex gap-4">
            <div class="flex-1">
              <label
                for="folderColor"
                class="block text-sm font-medium text-gray-700 mb-2"
                >Color</label
              >
              <div class="flex items-center gap-2">
                <input
                  id="folderColor"
                  type="color"
                  bind:value={newFolderColor}
                  class="w-8 h-8 border border-gray-300 rounded cursor-pointer"
                />
                <span class="text-sm text-gray-600">{newFolderColor}</span>
              </div>
            </div>

            <div class="flex-1">
              <label
                for="folderParent"
                class="block text-sm font-medium text-gray-700 mb-2"
                >Parent Folder</label
              >
              <select
                id="folderParent"
                bind:value={newFolderParentId}
                class="w-full px-3 py-2 border border-gray-300 rounded-lg focus:outline-none focus:ring-2 focus:ring-blue-500"
              >
                <option value={null}>Root (No parent)</option>
                {#each folders as folder}
                  <option value={folder.id}>{folder.name}</option>
                {/each}
              </select>
            </div>
          </div>

          <div class="flex justify-end gap-2 pt-2">
            <button
              type="button"
              on:click={() => resetCreateFolderModal()}
              class="px-4 py-2 text-sm text-gray-600 hover:text-gray-800 transition-colors"
            >
              Cancel
            </button>
            <button
              type="submit"
              class="px-4 py-2 text-sm bg-blue-500 hover:bg-blue-600 text-white rounded-lg transition-colors font-medium"
            >
              Create Folder
            </button>
          </div>
        </form>
      </div>
    </div>
  </div>
{/if}

<!-- Move Document Modal -->
{#if showMoveDocumentModal && documentToMove}
  <div
    class="fixed inset-0 bg-black bg-opacity-50 flex items-center justify-center z-50"
  >
    <div class="bg-white rounded-xl shadow-2xl max-w-md w-full mx-4">
      <div class="p-6">
        <div class="flex items-center justify-between mb-4">
          <h3 class="text-lg font-semibold text-gray-800">Move Document</h3>
          <button
            on:click={() => resetMoveDocumentModal()}
            class="p-1 hover:bg-gray-100 rounded-lg transition-colors"
          >
            <svg
              class="w-5 h-5 text-gray-500"
              fill="none"
              stroke="currentColor"
              viewBox="0 0 24 24"
            >
              <path
                stroke-linecap="round"
                stroke-linejoin="round"
                stroke-width="2"
                d="M6 18L18 6M6 6l12 12"
              ></path>
            </svg>
          </button>
        </div>

        <div class="mb-4">
          <p class="text-sm text-gray-600 mb-2">Moving document:</p>
          <div class="p-3 bg-gray-50 rounded-lg">
            <div class="flex items-center gap-2">
              <div class="text-lg">
                {getSourceIcon(documentToMove.source_type)}
              </div>
              <div class="font-medium text-gray-900">
                {documentToMove.title}
              </div>
            </div>
          </div>
        </div>

        <form on:submit|preventDefault={moveDocument} class="space-y-4">
          <div>
            <label
              for="targetFolder"
              class="block text-sm font-medium text-gray-700 mb-2"
              >Move to Folder</label
            >
            <select
              id="targetFolder"
              bind:value={targetFolderId}
              class="w-full px-3 py-2 border border-gray-300 rounded-lg focus:outline-none focus:ring-2 focus:ring-blue-500"
            >
              <option value={null}>Root (No folder)</option>
              {#each folders as folder}
                <option value={folder.id}>
                  {folder.name}
                </option>
                {#each folder.children as childFolder}
                  <option value={childFolder.id}>
                    &nbsp;&nbsp;{childFolder.name}
                  </option>
                {/each}
              {/each}
            </select>
          </div>

          <div class="flex justify-end gap-2 pt-2">
            <button
              type="button"
              on:click={() => resetMoveDocumentModal()}
              class="px-4 py-2 text-sm text-gray-600 hover:text-gray-800 transition-colors"
            >
              Cancel
            </button>
            <button
              type="submit"
              class="px-4 py-2 text-sm bg-blue-500 hover:bg-blue-600 text-white rounded-lg transition-colors font-medium"
            >
              Move Document
            </button>
          </div>
        </form>
      </div>
    </div>
  </div>
{/if}

<!-- Upload Modal -->
{#if showUploadModal}
  <div
    class="fixed inset-0 bg-black bg-opacity-50 flex items-center justify-center z-50"
  >
    <div class="bg-white rounded-xl shadow-2xl max-w-md w-full mx-4">
      <div class="p-6">
        <div class="flex items-center justify-between mb-4">
          <h3 class="text-lg font-semibold text-gray-800">Upload Documents</h3>
          <button
            on:click={() => {
              showUploadModal = false;
              selectedUploadFolder = null;
            }}
            class="p-1 hover:bg-gray-100 rounded-lg transition-colors"
          >
            <svg
              class="w-5 h-5 text-gray-500"
              fill="none"
              stroke="currentColor"
              viewBox="0 0 24 24"
            >
              <path
                stroke-linecap="round"
                stroke-linejoin="round"
                stroke-width="2"
                d="M6 18L18 6M6 6l12 12"
              ></path>
            </svg>
          </button>
        </div>

        <!-- Folder Selection -->
        <div class="mb-4">
          <label
            for="uploadTargetFolder"
            class="block text-sm font-medium text-gray-700 mb-2"
          >
            Upload to folder (optional)
          </label>
          <select
            id="uploadTargetFolder"
            bind:value={selectedUploadFolder}
            class="w-full px-3 py-2 border border-gray-300 rounded-lg focus:outline-none focus:ring-2 focus:ring-blue-500 text-sm"
          >
            <option value={null}>Root (No folder)</option>
            {#each folders as folder}
              <option value={folder.id}>{folder.name}</option>
              {#each folder.children as childFolder}
                <option value={childFolder.id}
                  >&nbsp;&nbsp;{childFolder.name}</option
                >
              {/each}
            {/each}
          </select>
        </div>

        <div
          class="border-2 border-dashed rounded-lg p-8 text-center transition-colors {isDragging
            ? 'border-blue-500 bg-blue-50'
            : 'border-gray-300'}"
          on:dragover={handleDragOver}
          on:dragleave={handleDragLeave}
          on:drop={handleDrop}
        >
          <!-- File inputs -->
          <input
            type="file"
            id="fileUpload"
            accept=".pdf,.txt,.md,.docx"
            multiple
            on:change={handleFileUpload}
            class="hidden"
            disabled={uploadLoading}
          />
          <input
            type="file"
            id="folderUpload"
            webkitdirectory
            multiple
            on:change={handleFolderUpload}
            class="hidden"
            disabled={uploadLoading}
          />

          {#if uploadLoading}
            <div
              class="animate-spin rounded-full h-12 w-12 border-b-2 border-blue-500 mx-auto mb-4"
            ></div>
            <p class="text-sm text-gray-600 mb-3">
              Uploading {uploadedFiles.length}
              file{uploadedFiles.length > 1 ? "s" : ""}...
            </p>
            {#if Object.keys(uploadProgress).length > 0}
              <div class="space-y-2 max-h-48 overflow-y-auto">
                {#each Object.entries(uploadProgress) as [filename, progress]}
                  <div class="text-xs text-left">
                    <div class="flex items-center justify-between mb-1">
                      <span class="truncate flex-1">{filename}</span>
                      <span class="ml-2">
                        {#if progress.status === "completed"}
                          ✓
                        {:else if progress.status === "failed"}
                          ✗
                        {:else}
                          {Math.round(progress.progress)}%
                        {/if}
                      </span>
                    </div>
                    <div class="w-full bg-gray-200 rounded-full h-1.5">
                      <div
                        class="h-1.5 rounded-full transition-all {progress.status ===
                        'failed'
                          ? 'bg-red-500'
                          : progress.status === 'completed'
                            ? 'bg-green-500'
                            : 'bg-blue-500'}"
                        style="width: {progress.progress}%"
                      ></div>
                    </div>
                  </div>
                {/each}
              </div>
            {/if}
          {:else}
            <svg
              class="w-12 h-12 text-gray-400 mx-auto mb-4"
              fill="none"
              stroke="currentColor"
              viewBox="0 0 24 24"
            >
              <path
                stroke-linecap="round"
                stroke-linejoin="round"
                stroke-width="2"
                d="M7 16a4 4 0 01-.88-7.903A5 5 0 1115.9 6L16 6a5 5 0 011 9.9M15 13l-3-3m0 0l-3 3m3-3v12"
              />
            </svg>
            <p class="text-sm text-gray-600 mb-2">
              {isDragging
                ? "Drop files here"
                : "Drag & drop files here or click to browse"}
            </p>
            <p class="text-xs text-gray-500 mb-4">
              Supports PDF, TXT, MD, and DOCX files (max 50MB each). Folder
              upload preserves directory structure.
            </p>
            <div class="flex gap-2 justify-center">
              <label
                for="fileUpload"
                class="inline-flex items-center px-4 py-2 bg-blue-500 hover:bg-blue-600 text-white text-sm font-medium rounded-lg cursor-pointer transition-colors"
              >
                <svg
                  class="w-4 h-4 mr-2"
                  fill="none"
                  stroke="currentColor"
                  viewBox="0 0 24 24"
                >
                  <path
                    stroke-linecap="round"
                    stroke-linejoin="round"
                    stroke-width="2"
                    d="M9 12h6m-6 4h6m2 5H7a2 2 0 01-2-2V5a2 2 0 012-2h5.586a1 1 0 01.707.293l5.414 5.414a1 1 0 01.293.707V19a2 2 0 01-2 2z"
                  ></path>
                </svg>
                Select Files
              </label>
              <label
                for="folderUpload"
                class="inline-flex items-center px-4 py-2 bg-green-500 hover:bg-green-600 text-white text-sm font-medium rounded-lg cursor-pointer transition-colors"
              >
                <svg
                  class="w-4 h-4 mr-2"
                  fill="none"
                  stroke="currentColor"
                  viewBox="0 0 24 24"
                >
                  <path
                    stroke-linecap="round"
                    stroke-linejoin="round"
                    stroke-width="2"
                    d="M3 7v10a2 2 0 002 2h14a2 2 0 002-2V9a2 2 0 00-2-2h-6l-2-2H5a2 2 0 00-2 2z"
                  ></path>
                </svg>
                Select Folder
              </label>
            </div>
          {/if}
        </div>

        <div class="flex justify-end gap-2 mt-6">
          <button
            on:click={() => {
              showUploadModal = false;
              selectedUploadFolder = null;
            }}
            class="px-4 py-2 text-sm text-gray-600 hover:text-gray-800 transition-colors"
            disabled={uploadLoading}
          >
            Cancel
          </button>
        </div>
      </div>
    </div>
  </div>
{/if}

<!-- Delete Confirmation Modal -->
{#if showDeleteModal && documentToDelete}
  <div
    class="fixed inset-0 bg-black bg-opacity-50 flex items-center justify-center z-50"
  >
    <div class="bg-white rounded-xl shadow-2xl max-w-md w-full mx-4">
      <div class="p-6">
        <div class="flex items-center justify-between mb-4">
          <h3 class="text-lg font-semibold text-gray-800">Delete Document</h3>
          <button
            on:click={() => {
              showDeleteModal = false;
              documentToDelete = null;
            }}
            class="p-1 hover:bg-gray-100 rounded-lg transition-colors"
          >
            <svg
              class="w-5 h-5 text-gray-500"
              fill="none"
              stroke="currentColor"
              viewBox="0 0 24 24"
            >
              <path
                stroke-linecap="round"
                stroke-linejoin="round"
                stroke-width="2"
                d="M6 18L18 6M6 6l12 12"
              ></path>
            </svg>
          </button>
        </div>

        <div class="mb-6">
          <div class="flex items-center gap-3 mb-3">
            <div
              class="w-12 h-12 bg-red-100 rounded-full flex items-center justify-center"
            >
              <svg
                class="w-6 h-6 text-red-600"
                fill="none"
                stroke="currentColor"
                viewBox="0 0 24 24"
              >
                <path
                  stroke-linecap="round"
                  stroke-linejoin="round"
                  stroke-width="2"
                  d="M19 7l-.867 12.142A2 2 0 0116.138 21H7.862a2 2 0 01-1.995-1.858L5 7m5 4v6m4-6v6m1-10V4a1 1 0 00-1-1h-4a1 1 0 00-1 1v3M4 7h16"
                ></path>
              </svg>
            </div>
            <div>
              <p class="text-sm text-gray-600">
                Are you sure you want to delete this document?
              </p>
              <p class="font-medium text-gray-900 mt-1">
                "{documentToDelete.title}"
              </p>
            </div>
          </div>
          <div class="bg-yellow-50 border border-yellow-200 rounded-lg p-3">
            <p class="text-sm text-yellow-800">
              <strong>Warning:</strong> This action cannot be undone. The document
              and all its content will be permanently removed from your knowledge
              base.
            </p>
          </div>
        </div>

        <div class="flex justify-end gap-3">
          <button
            on:click={() => {
              showDeleteModal = false;
              documentToDelete = null;
            }}
            class="px-4 py-2 text-sm text-gray-600 hover:text-gray-800 border border-gray-300 rounded-lg hover:bg-gray-50 transition-colors"
          >
            Cancel
          </button>
          <button
            on:click={deleteDocument}
            class="px-4 py-2 text-sm bg-red-500 hover:bg-red-600 text-white rounded-lg transition-colors font-medium"
          >
            Delete Document
          </button>
        </div>
      </div>
    </div>
  </div>
{/if}

<!-- Delete Folder Confirmation Modal -->
{#if showDeleteFolderModal && folderToDelete}
  <div
    class="fixed inset-0 bg-black bg-opacity-50 flex items-center justify-center z-50"
  >
    <div class="bg-white rounded-xl shadow-2xl max-w-md w-full mx-4">
      <div class="p-6">
        <div class="flex items-center justify-between mb-4">
          <h3 class="text-lg font-semibold text-gray-800">Delete Folder</h3>
          <button
            on:click={() => resetDeleteFolderModal()}
            class="p-1 hover:bg-gray-100 rounded-lg transition-colors"
          >
            <svg
              class="w-5 h-5 text-gray-500"
              fill="none"
              stroke="currentColor"
              viewBox="0 0 24 24"
            >
              <path
                stroke-linecap="round"
                stroke-linejoin="round"
                stroke-width="2"
                d="M6 18L18 6M6 6l12 12"
              ></path>
            </svg>
          </button>
        </div>

        <div class="mb-6">
          <div class="flex items-center gap-3 mb-3">
            <div
              class="w-12 h-12 bg-red-100 rounded-full flex items-center justify-center"
            >
              <svg
                class="w-6 h-6 text-red-600"
                fill="none"
                stroke="currentColor"
                viewBox="0 0 24 24"
              >
                <path
                  stroke-linecap="round"
                  stroke-linejoin="round"
                  stroke-width="2"
                  d="M19 7l-.867 12.142A2 2 0 0116.138 21H7.862a2 2 0 01-1.995-1.858L5 7m5 4v6m4-6v6m1-10V4a1 1 0 00-1-1h-4a1 1 0 00-1 1v3M4 7h16"
                ></path>
              </svg>
            </div>
            <div>
              <p class="text-sm text-gray-600">
                Are you sure you want to delete this folder?
              </p>
              <p class="font-medium text-gray-900 mt-1">
                "{folderToDelete.name}"
              </p>
            </div>
          </div>
          <div class="bg-yellow-50 border border-yellow-200 rounded-lg p-3">
            <p class="text-sm text-yellow-800">
              <strong>Warning:</strong> This will delete the folder and move all
              its contents
              {folderToDelete.parent_id
                ? "to the parent folder"
                : "to the root level"}. Child folders and documents will not be
              deleted, only reorganized.
            </p>
          </div>
        </div>

        <div class="flex justify-end gap-3">
          <button
            on:click={() => resetDeleteFolderModal()}
            class="px-4 py-2 text-sm text-gray-600 hover:text-gray-800 border border-gray-300 rounded-lg hover:bg-gray-50 transition-colors"
          >
            Cancel
          </button>
          <button
            on:click={deleteFolder}
            class="px-4 py-2 text-sm bg-red-500 hover:bg-red-600 text-white rounded-lg transition-colors font-medium"
          >
            Delete Folder
          </button>
        </div>
      </div>
    </div>
  </div>
{/if}

<!-- Push Notifications -->
{#each pushNotifications as notification (notification.id)}
  <PushNotification
    message={notification.message}
    type={notification.type}
    duration={notification.duration}
    onClose={() => removePushNotification(notification.id)}
  />
{/each}

<style>
  /* Custom scrollbar styling */
  :global(.custom-scrollbar) {
    scrollbar-width: thin;
    scrollbar-color: #cbd5e1 #f1f5f9;
  }

  :global(.custom-scrollbar::-webkit-scrollbar) {
    width: 8px;
    height: 8px;
  }

  :global(.custom-scrollbar::-webkit-scrollbar-track) {
    background: #f1f5f9;
    border-radius: 4px;
  }

  :global(.custom-scrollbar::-webkit-scrollbar-thumb) {
    background: #cbd5e1;
    border-radius: 4px;
  }

  :global(.custom-scrollbar::-webkit-scrollbar-thumb:hover) {
    background: #94a3b8;
  }

  :global(.markdown-content pre) {
    background-color: #1a1a1a;
    color: #e0e0e0;
    padding: 1rem;
    border-radius: 0.5rem;
    overflow-x: auto;
  }

  :global(.markdown-content code) {
    font-family: "Monaco", "Courier New", monospace;
  }

  :global(.markdown-content pre code) {
    background-color: transparent;
    color: inherit;
    padding: 0;
  }

  :global(.markdown-content h1),
  :global(.markdown-content h2),
  :global(.markdown-content h3) {
    font-weight: 600;
    margin-top: 1.5rem;
    margin-bottom: 0.75rem;
  }

  :global(.markdown-content p) {
    line-height: 1.7;
    margin-bottom: 1rem;
  }

  :global(.markdown-content ul),
  :global(.markdown-content ol) {
    margin-left: 1.5rem;
    margin-bottom: 1rem;
  }

  :global(.markdown-content li) {
    margin-bottom: 0.5rem;
  }

  :global(.markdown-content blockquote) {
    padding: 0.75rem 1rem;
    margin: 1rem 0;
    border-left: 4px solid #3b82f6;
    background-color: #eff6ff;
  }

  /* Chunk highlighting styles */
  :global(.chunk-highlight) {
    background-color: rgba(255, 255, 0, 0.3);
    padding: 2px 4px;
    border-radius: 3px;
    font-weight: inherit;
    font-style: normal;
  }
</style><|MERGE_RESOLUTION|>--- conflicted
+++ resolved
@@ -1,813 +1,4 @@
 <script lang="ts">
-<<<<<<< HEAD
-	import { onMount, createEventDispatcher } from "svelte";
-	import { marked } from "marked";
-	import type {
-		Document,
-		DocumentDetail,
-		DocumentWithChunks,
-		DocumentChunk,
-	} from "$lib/api";
-	import PushNotification from "./PushNotification.svelte";
-	import TagSelector from "./TagSelector.svelte";
-	import TipTapEditor from "./TipTapEditor.svelte";
-	import { invalidateAll } from "$app/navigation";
-
-	const dispatch = createEventDispatcher();
-
-	// Auto-resize textarea action
-	function autoResize(node: HTMLTextAreaElement) {
-		function resize() {
-			node.style.height = "auto";
-			// Set min height to 100px, but expand as needed
-			const scrollHeight = node.scrollHeight;
-			node.style.height = Math.max(100, scrollHeight) + "px";
-		}
-
-		// Initial resize
-		resize();
-
-		// Resize on input
-		node.addEventListener("input", resize);
-
-		return {
-			destroy() {
-				node.removeEventListener("input", resize);
-			},
-		};
-	}
-
-	export let documents: Document[] = [];
-	export let highlightChunks: string[] = [];
-	export let highlightPages: number[] = [];
-	let selectedDocument: DocumentDetail | null = null;
-	let selectedDocumentChunks: DocumentWithChunks | null = null;
-
-	// Chunk data for highlighting
-	let chunkData: any[] = [];
-	let highlightedContent = "";
-	let isLoading = false;
-	let searchQuery = "";
-	let documentLoading = false;
-	let parsedContent = "";
-	let showUploadModal = false;
-	let uploadLoading = false;
-	let uploadedFiles: File[] = [];
-	let isDragging = false;
-	let uploadProgress: {
-		[key: string]: { progress: number; status: string };
-	} = {};
-	let isEditMode = false;
-	let editedChunks: DocumentChunk[] = [];
-	let editedTitle = "";
-	let editedContent = ""; // Single unified content for editing
-	let hasChanges = false;
-	let displayMode: "formatted" | "raw" = "formatted"; // Display mode toggle
-
-	// Cache for loaded documents to avoid re-fetching
-	let documentCache: Map<string, DocumentDetail> = new Map();
-	let showDeleteModal = false;
-	let documentToDelete: DocumentDetail | null = null;
-
-	// PDF viewer state
-	let viewMode: "raw" | "pdf" = "raw";
-	let isPdfDocument = false;
-
-	// Placeholder for uploading files
-	let uploadingFiles: { name: string; id: number }[] = [];
-	let nextUploadId = 0;
-
-	// Reactive logic to remove placeholders when documents are loaded
-	$: {
-		if (uploadingFiles.length > 0 && documents.length > 0) {
-			const documentTitles = new Set(documents.map((d) => d.title));
-			const stillUploading = uploadingFiles.filter((file) => {
-				// Check against original name and name without extension
-				const baseName = file.name.includes(".")
-					? file.name.substring(0, file.name.lastIndexOf("."))
-					: file.name;
-				return !documentTitles.has(file.name) && !documentTitles.has(baseName);
-			});
-
-			if (stillUploading.length < uploadingFiles.length) {
-				uploadingFiles = stillUploading;
-			}
-		}
-	}
-
-	// Push notifications
-	let pushNotifications: Array<{
-		id: number;
-		message: string;
-		type: "success" | "error" | "info" | "processing";
-		duration: number;
-	}> = [];
-	let notificationId = 0;
-
-	// Configure marked options
-	marked.setOptions({
-		breaks: true, // Enable line breaks
-		gfm: true, // Enable GitHub Flavored Markdown
-	});
-
-	onMount(async () => {
-		// Documents are now loaded from +page.server.ts and passed as props
-		sortDocuments();
-	});
-
-	function sortDocuments() {
-		// Sort by created_at descending
-		documents = documents.sort(
-			(a, b) =>
-				new Date(b.created_at).getTime() -
-				new Date(a.created_at).getTime(),
-		);
-	}
-
-	async function loadDocuments() {
-		// Clear document cache when refreshing list
-		documentCache.clear();
-		// Refresh documents from server
-		await invalidateAll();
-	}
-
-	async function selectDocument(doc: Document) {
-		// Reset PDF state
-		isPdfDocument = false;
-
-		// Check cache first
-		if (documentCache.has(doc.id)) {
-			selectedDocument = documentCache.get(doc.id) || null;
-			if (selectedDocument) {
-				parsedContent = marked.parse(
-					selectedDocument.content,
-				) as string;
-				// Check if it's a PDF document and set view mode accordingly
-				isPdfDocument =
-					selectedDocument.file_type ===
-					"application/pdf";
-				viewMode = isPdfDocument ? "pdf" : "raw";
-
-				// Load chunk data for highlighting if needed
-				await loadChunkDataForHighlighting();
-			}
-			return;
-		}
-
-		documentLoading = true;
-		try {
-			const response = await fetch(
-				`/api/v1/documents/${doc.id}`,
-			);
-
-			if (!response.ok) {
-				throw new Error(
-					`Failed to load document: ${response.status}`,
-				);
-			}
-
-			selectedDocument = await response.json();
-
-			// Cache the document for future use
-			if (selectedDocument) {
-				documentCache.set(doc.id, selectedDocument);
-				parsedContent = marked.parse(
-					selectedDocument.content,
-				) as string;
-				// Check if it's a PDF document and set view mode accordingly
-				isPdfDocument =
-					selectedDocument.file_type ===
-					"application/pdf";
-				viewMode = isPdfDocument ? "pdf" : "raw";
-
-				// Load chunk data for highlighting if needed
-				await loadChunkDataForHighlighting();
-			}
-		} catch (error) {
-			console.error("Failed to load document:", error);
-			showPushNotification(
-				"Failed to load document",
-				"error",
-			);
-		} finally {
-			documentLoading = false;
-		}
-	}
-
-	function formatDate(dateString: string) {
-		const date = new Date(dateString);
-		return date.toLocaleDateString("en-US", {
-			month: "short",
-			day: "numeric",
-			year: "numeric",
-			hour: "2-digit",
-			minute: "2-digit",
-		});
-	}
-
-	function getSourceIcon(sourceType: string) {
-		switch (sourceType) {
-			case "chat":
-				return "💬";
-			case "file":
-				return "📄";
-			case "url":
-				return "🌐";
-			default:
-				return "📋";
-		}
-	}
-
-	$: filteredDocuments = documents.filter(
-		(doc) =>
-			doc.title
-				.toLowerCase()
-				.includes(searchQuery.toLowerCase()) ||
-			doc.source_type
-				.toLowerCase()
-				.includes(searchQuery.toLowerCase()),
-	);
-
-	function showPushNotification(
-		message: string,
-		type: "success" | "error" | "info" | "processing" = "info",
-		duration: number = 3000,
-	) {
-		const id = ++notificationId;
-		pushNotifications = [
-			...pushNotifications,
-			{ id, message, type, duration },
-		];
-
-		// Return ID so we can remove specific notifications
-		return id;
-	}
-
-	function removePushNotification(id: number) {
-		pushNotifications = pushNotifications.filter(
-			(n) => n.id !== id,
-		);
-	}
-
-	async function enterEditMode() {
-		if (!selectedDocument) return;
-
-		isEditMode = true;
-		documentLoading = true;
-
-		try {
-			// Use direct API call through proxy (same pattern as chat loading)
-			const response = await fetch(
-				`/api/v1/documents/${selectedDocument.id}/chunks`,
-			);
-
-			if (!response.ok) {
-				throw new Error(
-					`Failed to load chunks: ${response.status}`,
-				);
-			}
-
-			// Direct JSON parsing - no SvelteKit serialization issues
-			selectedDocumentChunks = await response.json();
-			console.log(
-				"Document chunks loaded:",
-				selectedDocumentChunks,
-			);
-
-			editedChunks = JSON.parse(
-				JSON.stringify(selectedDocumentChunks.chunks),
-			); // Deep clone
-			editedTitle = selectedDocumentChunks.title;
-
-			// Combine all chunks into single content for unified editing
-			editedContent = editedChunks
-				.map((chunk) => chunk.content)
-				.join("\n\n");
-
-			hasChanges = false;
-		} catch (error) {
-			console.error("Failed to load document chunks:", error);
-			showPushNotification(
-				"Failed to load document for editing",
-				"error",
-			);
-			isEditMode = false;
-		} finally {
-			documentLoading = false;
-		}
-	}
-
-	function exitEditMode() {
-		isEditMode = false;
-		selectedDocumentChunks = null;
-		editedChunks = [];
-		editedTitle = "";
-		editedContent = "";
-		hasChanges = false;
-	}
-
-	function closeDocument() {
-		selectedDocument = null;
-		viewMode = "raw";
-		isPdfDocument = false;
-		chunkData = [];
-		highlightedContent = "";
-	}
-
-	async function loadChunkDataForHighlighting() {
-		if (!selectedDocument || !highlightChunks.length) {
-			highlightedContent = selectedDocument?.content || "";
-			return;
-		}
-
-		try {
-			const chunkUrl = `/api/v1/documents/${selectedDocument.id}/chunks?chunk_ids=${highlightChunks.join(",")}`;
-			console.log(
-				"Loading chunk data for highlighting:",
-				chunkUrl,
-			);
-
-			const response = await fetch(chunkUrl, {
-				headers: {
-					"Content-Type": "application/json",
-				},
-			});
-
-			if (response.ok) {
-				const data = await response.json();
-				chunkData = data.chunks || [];
-				console.log("Loaded chunk data:", chunkData);
-
-				// Apply highlights to raw content
-				if (selectedDocument.content) {
-					highlightedContent = highlightTextInRaw(
-						selectedDocument.content,
-						chunkData,
-					);
-				}
-			} else {
-				console.error(
-					"Failed to load chunk data:",
-					response.status,
-				);
-				highlightedContent =
-					selectedDocument?.content || "";
-			}
-		} catch (err) {
-			console.error("Error loading chunk data:", err);
-			highlightedContent = selectedDocument?.content || "";
-		}
-	}
-
-	function highlightTextInRaw(content: string, chunks: any[]): string {
-		if (!chunks.length) return content;
-
-		let highlightedText = content;
-
-		// Sort chunks by content length (longest first) to avoid partial matches
-		const sortedChunks = [...chunks].sort((a, b) => {
-			const aText = a.content || a.chunk_text || a.text || "";
-			const bText = b.content || b.chunk_text || b.text || "";
-			return bText.length - aText.length;
-		});
-
-		sortedChunks.forEach((chunk, index) => {
-			const chunkText =
-				chunk.content ||
-				chunk.chunk_text ||
-				chunk.text ||
-				"";
-			if (!chunkText.trim()) return;
-
-			// Use fuzzy matching - look for the chunk text (allowing for minor variations)
-			const normalizedChunkText = chunkText
-				.toLowerCase()
-				.trim();
-			const normalizedContent = highlightedText.toLowerCase();
-
-			// Find the chunk text in the content
-			const chunkIndex =
-				normalizedContent.indexOf(normalizedChunkText);
-
-			if (chunkIndex !== -1) {
-				// Get the actual text from the original content (preserving case)
-				const actualText = highlightedText.substring(
-					chunkIndex,
-					chunkIndex + chunkText.length,
-				);
-
-				// Replace with highlighted version
-				const highlightedChunk = `<mark class="chunk-highlight" data-chunk-id="${chunk.id}" data-chunk-index="${index}">${actualText}</mark>`;
-
-				highlightedText =
-					highlightedText.substring(
-						0,
-						chunkIndex,
-					) +
-					highlightedChunk +
-					highlightedText.substring(
-						chunkIndex + chunkText.length,
-					);
-			}
-		});
-
-		return highlightedText;
-	}
-
-	function handleContentEdit(html: string, markdown: string) {
-		if (editedContent !== markdown) {
-			editedContent = markdown;
-			hasChanges = true;
-		}
-	}
-
-	function handleTitleEdit(newTitle: string) {
-		if (editedTitle !== newTitle) {
-			editedTitle = newTitle;
-			hasChanges = true;
-		}
-	}
-
-	async function saveChanges() {
-		if (!selectedDocument || !hasChanges) return;
-
-		const savingNotificationId = showPushNotification(
-			"Saving changes...",
-			"processing",
-			0,
-		);
-
-		try {
-			// Split the unified content back into chunks
-			// We'll use a simple strategy: split by double newlines or by max chunk size
-			const chunkSize = 1500; // Approximate chunk size in characters
-			const paragraphs = editedContent.split("\n\n");
-			const newChunks = [];
-			let currentChunk = "";
-
-			for (const paragraph of paragraphs) {
-				if (
-					(currentChunk + "\n\n" + paragraph)
-						.length > chunkSize &&
-					currentChunk.length > 0
-				) {
-					// Save current chunk and start new one
-					newChunks.push({
-						content: currentChunk.trim(),
-						id: editedChunks[
-							newChunks.length
-						]?.id, // Keep existing ID if available
-					});
-					currentChunk = paragraph;
-				} else {
-					// Add to current chunk
-					currentChunk = currentChunk
-						? currentChunk +
-							"\n\n" +
-							paragraph
-						: paragraph;
-				}
-			}
-
-			// Don't forget the last chunk
-			if (currentChunk.trim()) {
-				newChunks.push({
-					content: currentChunk.trim(),
-					id: editedChunks[newChunks.length]?.id,
-				});
-			}
-
-			// Use direct API call through proxy (same pattern as chat operations)
-			const response = await fetch(
-				`/api/v1/documents/${selectedDocument.id}/chunks`,
-				{
-					method: "PUT",
-					headers: {
-						"Content-Type":
-							"application/json",
-					},
-					body: JSON.stringify({
-						title: editedTitle,
-						chunks: newChunks, // Send all chunks (full replacement)
-					}),
-				},
-			);
-
-			if (!response.ok) {
-				throw new Error(
-					`Failed to save: ${response.status}`,
-				);
-			}
-
-			const result = await response.json();
-			console.log("Update result:", result);
-
-			removePushNotification(savingNotificationId);
-			showPushNotification(
-				"Document updated successfully!",
-				"success",
-			);
-
-			// Clear cache for this document since it was updated
-			if (selectedDocument) {
-				documentCache.delete(selectedDocument.id);
-			}
-
-			// Reload the document to show updated content
-			await selectDocument(selectedDocument);
-			exitEditMode();
-
-			// Refresh document list to update title if changed
-			await loadDocuments();
-		} catch (error) {
-			console.error("Failed to save changes:", error);
-			removePushNotification(savingNotificationId);
-			showPushNotification("Failed to save changes", "error");
-		}
-	}
-
-	async function handleFileUpload(event: Event) {
-		const target = event.target as HTMLInputElement;
-		const files = target.files;
-
-		if (!files || files.length === 0) return;
-
-		// Convert FileList to Array and process
-		const fileArray = Array.from(files);
-		await processFiles(fileArray);
-
-		// Reset file input
-		if (target) {
-			target.value = "";
-		}
-	}
-
-	async function processFiles(files: File[]) {
-		if (files.length === 0) return;
-
-		// Validate files
-		const allowedTypes = [
-			"application/pdf",
-			"text/plain",
-			"text/markdown",
-			"application/vnd.openxmlformats-officedocument.wordprocessingml.document",
-		];
-		const maxSize = 50 * 1024 * 1024; // 50MB
-
-		const validFiles: File[] = [];
-		for (const file of files) {
-			if (!allowedTypes.includes(file.type)) {
-				showPushNotification(
-					`"${file.name}" - Unsupported file type. Supported: PDF, TXT, MD, DOCX`,
-					"error",
-				);
-				continue;
-			}
-			if (file.size > maxSize) {
-				showPushNotification(
-					`"${file.name}" - File too large. Maximum size is 50MB.`,
-					"error",
-				);
-				continue;
-			}
-			validFiles.push(file);
-		}
-
-		if (validFiles.length === 0) return;
-
-		// Add to uploading files list for placeholder UI
-		const newUploads = validFiles.map((file) => ({
-			name: file.name,
-			id: nextUploadId++,
-		}));
-		uploadingFiles = [...uploadingFiles, ...newUploads];
-
-		uploadLoading = true;
-		uploadedFiles = validFiles;
-
-		// Show processing notification
-		const processingNotificationId = showPushNotification(
-			`Uploading ${validFiles.length} file${validFiles.length > 1 ? "s" : ""}...`,
-			"processing",
-			0,
-		); // Duration 0 = stays until removed
-
-		try {
-			// Process files in parallel if multiple or use single upload for one file
-			if (validFiles.length === 1) {
-				// Single file upload
-				const formData = new FormData();
-				formData.append("file", validFiles[0]);
-
-				const fetchResponse = await fetch(
-					"/api/v1/documents/upload",
-					{
-						method: "POST",
-						body: formData,
-					},
-				);
-
-				if (!fetchResponse.ok) {
-					throw new Error(
-						`Upload failed: ${fetchResponse.status} ${fetchResponse.statusText}`,
-					);
-				}
-
-				const response = await fetchResponse.json();
-				showPushNotification(
-					`"${validFiles[0].name}" uploaded! Processing in background...`,
-					"success",
-					3000,
-				);
-			} else {
-				// Multiple file upload - upload sequentially to show progress
-				let successCount = 0;
-				let failCount = 0;
-
-				for (let i = 0; i < validFiles.length; i++) {
-					const file = validFiles[i];
-					uploadProgress[file.name] = {
-						progress:
-							(i /
-								validFiles.length) *
-							100,
-						status: "uploading",
-					};
-
-					try {
-						const formData = new FormData();
-						formData.append("file", file);
-
-						const fetchResponse =
-							await fetch(
-								"/api/v1/documents/upload",
-								{
-									method: "POST",
-									body: formData,
-								},
-							);
-
-						if (!fetchResponse.ok) {
-							throw new Error(
-								`Upload failed for ${file.name}`,
-							);
-						}
-
-						uploadProgress[file.name] = {
-							progress: 100,
-							status: "completed",
-						};
-						successCount++;
-					} catch (error) {
-						uploadProgress[file.name] = {
-							progress: 100,
-							status: "failed",
-						};
-						failCount++;
-						console.error(
-							`Failed to upload ${file.name}:`,
-							error,
-						);
-					}
-				}
-
-				if (successCount > 0) {
-					showPushNotification(
-						`Successfully uploaded ${successCount} file${successCount > 1 ? "s" : ""}${failCount > 0 ? `, ${failCount} failed` : ""}`,
-						"success",
-						3000,
-					);
-				} else {
-					showPushNotification(
-						`Failed to upload files`,
-						"error",
-						3000,
-					);
-				}
-			}
-
-			// Remove processing notification
-			removePushNotification(processingNotificationId);
-
-			// Close modal
-			showUploadModal = false;
-			uploadedFiles = [];
-			uploadProgress = {};
-
-			// Wait a bit then refresh document list to see if processing is complete
-			setTimeout(async () => {
-				await loadDocuments();
-				showPushNotification(
-					`"${file.name}" processing complete!`,
-					"success",
-					3000,
-				);
-			}, 5000); // Check after 5 seconds
-
-			// Continue checking periodically
-			const checkInterval = setInterval(async () => {
-				await loadDocuments();
-			}, 3000);
-
-			// Stop checking after 30 seconds
-			setTimeout(() => clearInterval(checkInterval), 30000);
-		} catch (error) {
-			console.error("Failed to upload documents:", error);
-			removePushNotification(processingNotificationId);
-			showPushNotification(
-				"Failed to upload documents",
-				"error",
-				5000,
-			);
-		} finally {
-			uploadLoading = false;
-			uploadedFiles = [];
-			uploadProgress = {};
-		}
-	}
-
-	function handleDragOver(event: DragEvent) {
-		event.preventDefault();
-		isDragging = true;
-	}
-
-	function handleDragLeave(event: DragEvent) {
-		event.preventDefault();
-		isDragging = false;
-	}
-
-	async function handleDrop(event: DragEvent) {
-		event.preventDefault();
-		isDragging = false;
-
-		const files = event.dataTransfer?.files;
-		if (!files || files.length === 0) return;
-
-		// Convert FileList to Array and process
-		const fileArray = Array.from(files);
-		await processFiles(fileArray);
-	}
-
-	function confirmDeleteDocument(doc: DocumentDetail) {
-		documentToDelete = doc;
-		showDeleteModal = true;
-	}
-
-	async function deleteDocument() {
-		if (!documentToDelete) return;
-
-		const deletingNotificationId = showPushNotification(
-			`Deleting "${documentToDelete.title}"...`,
-			"processing",
-			0,
-		);
-
-		try {
-			const response = await fetch(
-				`/api/v1/documents/${documentToDelete.id}`,
-				{
-					method: "DELETE",
-				},
-			);
-
-			if (!response.ok) {
-				throw new Error(
-					`Delete failed: ${response.status} ${response.statusText}`,
-				);
-			}
-
-			removePushNotification(deletingNotificationId);
-			showPushNotification(
-				`"${documentToDelete.title}" deleted successfully`,
-				"success",
-				3000,
-			);
-
-			// Clear from cache if it exists
-			documentCache.delete(documentToDelete.id);
-
-			// Clear selected document if it was the one being deleted
-			if (selectedDocument?.id === documentToDelete.id) {
-				closeDocument();
-			}
-
-			// Close delete modal
-			showDeleteModal = false;
-			documentToDelete = null;
-
-			// Refresh document list
-			await loadDocuments();
-		} catch (error) {
-			console.error("Failed to delete document:", error);
-			removePushNotification(deletingNotificationId);
-			showPushNotification(
-				"Failed to delete document",
-				"error",
-				5000,
-			);
-		}
-	}
-=======
   import { onMount, createEventDispatcher } from "svelte";
   import { marked } from "marked";
   import type {
@@ -2632,7 +1823,6 @@
       showPushNotification("Failed to delete document", "error", 5000);
     }
   }
->>>>>>> 99abfd78
 </script>
 
 <div class="flex h-full w-full bg-white rounded-xl shadow-lg overflow-hidden">
