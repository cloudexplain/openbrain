--- conflicted
+++ resolved
@@ -72,17 +72,17 @@
     working_dir: /app
     environment:
       - DATABASE_URL=postgresql+asyncpg://secondbrain:secondbrain_password@postgres:5432/secondbrain
-<<<<<<< HEAD
       - AZURE_OPENAI_API_KEY=${AZURE_OPENAI_API_KEY}
       - AZURE_OPENAI_ENDPOINT=${AZURE_OPENAI_ENDPOINT}
       - AZURE_OPENAI_API_VERSION=${AZURE_OPENAI_API_VERSION}
       - AZURE_OPENAI_DEPLOYMENT_NAME=${AZURE_OPENAI_DEPLOYMENT_NAME}
       - AZURE_MINI_DEPLOYMENT_NAME=${AZURE_MINI_DEPLOYMENT_NAME}
-      - AZURE_OPENAI_EMBEDDING_DEPLOYMENT_NAME=${AZURE_OPENAI_EMBEDDING_DEPLOYMENT_NAME}
+      - AZURE_OPENAI_EMBEDDING_DEPLOYMENT_NAME=${AZURE_OPENAI_EMBEDDING_DEPLOYMENT_NAME:-text-embedding-3-small}
       - SECRET_KEY=${SECRET_KEY}
-=======
-      - AZURE_OPENAI_EMBEDDING_DEPLOYMENT_NAME=text-embedding-3-small
->>>>>>> 3088b663
+      - LLM_PROVIDER=${LLM_PROVIDER:-azure_openai}
+      - OLLAMA_BASE_URL=${OLLAMA_BASE_URL:-http://ollama:11434}
+      - OLLAMA_MODEL=${OLLAMA_MODEL:-smollm2:135m}
+      - OLLAMA_EMBEDDING_MODEL=${OLLAMA_EMBEDDING_MODEL:-nomic-embed-text}
       # - CORS_ORIGINS=http://localhost:5173,http://frontend:5173
     ports:
       - "8000:8000"
