import os

from typing import List, Union, Optional
from pydantic import field_validator
from pydantic_settings import BaseSettings, SettingsConfigDict


class Settings(BaseSettings):
    # App meta
    project_name: str = os.getenv("PROJECT_NAME", "SecondBrain")

    # LLM Provider Selection
    llm_provider: str = os.getenv("LLM_PROVIDER", "azure_openai")  # "azure_openai" oder "ollama"

    # Azure OpenAI Configuration
    azure_openai_api_key: str = os.getenv("AZURE_OPENAI_API_KEY", "")
    azure_openai_endpoint: str = os.getenv("AZURE_OPENAI_ENDPOINT", "")
    azure_openai_api_version: str = os.getenv("AZURE_OPENAI_API_VERSION", "2023-12-01-preview")
    azure_openai_deployment_name: str = os.getenv("AZURE_OPENAI_DEPLOYMENT_NAME", "gpt-4")
    azure_mini_deployment_name: str = os.getenv("AZURE_MINI_DEPLOYMENT_NAME", "gpt-4o-mini")
    azure_openai_embedding_deployment_name: str = os.getenv("AZURE_OPENAI_EMBEDDING_DEPLOYMENT_NAME", "text-embedding-3-small")

    # Ollama Configuration
    ollama_base_url: str = os.getenv("OLLAMA_BASE_URL", "http://localhost:11434")
    ollama_model: str = os.getenv("OLLAMA_MODEL", "smollm2:135m")
    ollama_embedding_model: str = os.getenv("OLLAMA_EMBEDDING_MODEL", "nomic-embed-text")


    embedding_model: Optional[str] = None
    embedding_dim: Optional[int] = None
    # Security Configuration
<<<<<<< HEAD
    secret_key: str = os.getenv("SECRET_KEY", "your-secret-key-here")

    api_v1_str: str = "/api/v1"

    # Database Configuration
    database_url: str = os.getenv(
        "DATABASE_URL",
        "postgresql+asyncpg://secondbrain:password@localhost:5432/secondbrain"
    )

    # CORS Configuration (allow comma-separated env var)
    cors_origins: List[str] = ["*"]

    @field_validator("cors_origins", mode="before")
    def validate_cors_origins(cls, v):
        """
        Akzeptiert:
         - "*" (Wildcard) -> ["*"]
         - Komma-separierte Strings: "https://a.com,https://b.com"
         - JSON-Array-Strings: '["https://a.com"]'
         - bereits Listen
        """
        # Wenn nichts gesetzt, versuche die Umgebungsvariable
        if v is None or v == ["*"]:
            env_value = os.getenv("CORS_ORIGINS", None)
            if env_value is None:
                return ["*"]
            v = env_value

        # jetzt v kann ein String oder eine Liste sein
        if isinstance(v, str):
            s = v.strip()
            if s == "*" or s == '["*"]':
                return ["*"]
            # JSON-Array-String?
            if s.startswith("[") and s.endswith("]"):
                try:
                    import json
                    parsed = json.loads(s)
                    if isinstance(parsed, list):
                        return parsed
                except Exception:
                    pass
            # Komma-separierter String
            return [part.strip() for part in s.split(",") if part.strip()]

        # bereits eine Liste
        return v
=======
    secret_key: str
    
    # Azure Email Configuration (Optional)
    azure_email_connection_string: str = ""
    azure_email_sender_address: str = ""
    
    search_api_key: str
    # Frontend URL Configuration
    base_url: str = "http://localhost:5173"
>>>>>>> 99abfd78
    
    @property
    def embedding_model_resolved(self) -> str:
        """
        Rückgabe des tatsächlich zu verwendenden Embedding-Modells:
        1) explicit EMBEDDING_MODEL env var / override
        2) provider-spezifischer Default (ollama vs azure)
        """
        if self.embedding_model:
            return self.embedding_model
        if self.llm_provider == "ollama":
            return self.ollama_embedding_model
        # Azure-Feld heißt azure_openai_embedding_deployment_name
        return self.azure_openai_embedding_deployment_name


def get_settings() -> Settings:
    """Get settings instance - lazy loaded when needed."""
    return Settings()

# Global settings instance
settings = get_settings()<|MERGE_RESOLUTION|>--- conflicted
+++ resolved
@@ -29,8 +29,8 @@
     embedding_model: Optional[str] = None
     embedding_dim: Optional[int] = None
     # Security Configuration
-<<<<<<< HEAD
     secret_key: str = os.getenv("SECRET_KEY", "your-secret-key-here")
+    search_api_key: str = os.getenv("SEARCH_API_KEY", "your-search-api-key-here")
 
     api_v1_str: str = "/api/v1"
 
@@ -78,17 +78,6 @@
 
         # bereits eine Liste
         return v
-=======
-    secret_key: str
-    
-    # Azure Email Configuration (Optional)
-    azure_email_connection_string: str = ""
-    azure_email_sender_address: str = ""
-    
-    search_api_key: str
-    # Frontend URL Configuration
-    base_url: str = "http://localhost:5173"
->>>>>>> 99abfd78
     
     @property
     def embedding_model_resolved(self) -> str:
