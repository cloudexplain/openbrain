from typing import List, Optional, AsyncGenerator, Set
from uuid import UUID
from sqlalchemy.ext.asyncio import AsyncSession
from sqlalchemy import select, desc
from sqlalchemy.orm import selectinload
from sqlalchemy.sql import text
import json
import re
<<<<<<< HEAD
import asyncio
from datetime import datetime
=======
import logging
import inspect
>>>>>>> 3088b663

from app.models.chat import Chat as ChatModel, Message as MessageModel, Tag, DocumentTag
from app.schemas.chat import ChatCreate, MessageCreate, ChatListItem, Chat, Message
from app.services.llm_factory import llm_service
from app.services.embedding_service import embedding_service
from app.services.deep_research_service import DeepResearchService


class ChatService:
    @staticmethod
    def strip_system_context_tags(content: str) -> str:
        """Remove system context tags from content for frontend display"""
        import re
        # Remove <system_context>...</system_context> tags and their content
        pattern = r'<system_context>.*?</system_context>\s*\n*'
        return re.sub(pattern, '', content, flags=re.DOTALL).strip()
    
    @staticmethod
    def extract_tags_from_message(message: str) -> Set[str]:
        """Extract tag references from a message (e.g., #tagname or [tag:tagname])"""
        tags = set()
        
        # Pattern 1: #tagname (alphanumeric and underscore, dash)
        hashtag_pattern = r'#([\w-]+)'
        tags.update(re.findall(hashtag_pattern, message))
        
        # Pattern 2: [tag:tagname]
        bracket_pattern = r'\[tag:([\w-]+)\]'
        tags.update(re.findall(bracket_pattern, message))
        
        return tags
    
    @staticmethod
    def extract_document_references_from_message(message: str) -> Set[str]:
        """Extract document references from a message (e.g., /doc "Document Name" or /doc DocumentName)"""
        documents = set()
        
        # Pattern 1: /doc "Document Name" or /document "Document Name"
        quoted_pattern = r'/(?:doc|document)\s+"([^"]+)"'
        documents.update(re.findall(quoted_pattern, message))
        
        # Pattern 2: /doc DocumentName or /document DocumentName (single word)
        unquoted_pattern = r'/(?:doc|document)\s+([^\s]+)'
        unquoted_matches = re.findall(unquoted_pattern, message)
        # Filter out matches that are already quoted (to avoid duplicates)
        for match in unquoted_matches:
            if not match.startswith('"'):
                documents.add(match)
        
        return documents
    
    @staticmethod
    async def get_tag_ids_by_names(db: AsyncSession, tag_names: Set[str]) -> List[UUID]:
        """Get tag IDs from tag names"""
        if not tag_names:
            return []

        # Convert to lowercase for case-insensitive matching
        lower_names = [name.lower() for name in tag_names]

        result = await db.execute(
            select(Tag.id).where(
                Tag.name.in_(tag_names) |
                Tag.name.in_(lower_names)
            )
        )
        return list(result.scalars().all())
    
    @staticmethod
    async def get_document_ids_by_titles(db: AsyncSession, document_titles: Set[str]) -> List[UUID]:
        """Get document IDs from document titles"""
        if not document_titles:
            return []

        from app.models.chat import Document
        from sqlalchemy import func, or_

        # Build conditions for case-insensitive matching on both title and filename
        conditions = []
        for title in document_titles:
            conditions.extend([
                func.lower(Document.title) == title.lower(),
                func.lower(Document.filename) == title.lower()
            ])

        result = await db.execute(
            select(Document.id).where(
                or_(*conditions)
            )
        )
        return list(result.scalars().all())
    @staticmethod
    async def create_chat(db: AsyncSession, chat_data: ChatCreate) -> Chat:
        """Create a new chat"""
        db_chat = ChatModel(title=chat_data.title)
        db.add(db_chat)
        await db.commit()
        await db.refresh(db_chat)
        return db_chat
    
    @staticmethod
    async def get_chat(db: AsyncSession, chat_id: UUID) -> Optional[Chat]:
        """Get a chat by ID with messages"""
        result = await db.execute(
            select(ChatModel)
            .options(selectinload(ChatModel.messages))
            .where(ChatModel.id == chat_id)
        )
        return result.scalar_one_or_none()
    
    @staticmethod
    async def get_chats(db: AsyncSession, limit: int = 50) -> List[ChatListItem]:
        """Get all chats with basic info"""
        # Get chats with their latest message
        query = """
        SELECT
            c.id,
            c.title,
            c.created_at,
            c.updated_at,
            (
                SELECT m.content
                FROM messages m
                WHERE m.chat_id = c.id
                ORDER BY m.created_at DESC
                LIMIT 1
            ) as last_message,
            (
                SELECT COUNT(*)
                FROM messages m
                WHERE m.chat_id = c.id
            ) as message_count
        FROM chats c
        ORDER BY c.updated_at DESC
        LIMIT :limit
        """

        result = await db.execute(text(query), {"limit": limit})
        rows = result.fetchall()
        
        return [
            ChatListItem(
                id=row.id,
                title=row.title,
                created_at=row.created_at,
                updated_at=row.updated_at,
                last_message=row.last_message,
                message_count=row.message_count
            )
            for row in rows
        ]
    
    @staticmethod
    async def update_chat(db: AsyncSession, chat_id: UUID, chat_data) -> Optional[Chat]:
        """Update a chat's title and/or messages"""
        # Get the chat
        result = await db.execute(
            select(ChatModel)
            .options(selectinload(ChatModel.messages))
            .where(ChatModel.id == chat_id)
        )
        chat = result.scalar_one_or_none()
        
        if not chat:
            return None
        
        # Update title if provided
        if chat_data.title is not None:
            chat.title = chat_data.title
        
        # Update messages if provided
        if chat_data.messages is not None:
            # Delete existing messages
            await db.execute(
                text("DELETE FROM messages WHERE chat_id = :chat_id"),
                {"chat_id": str(chat_id)}
            )
            
            # Add new messages
            for idx, msg_data in enumerate(chat_data.messages):
                message = MessageModel(
                    chat_id=chat_id,
                    content=msg_data.get('content', ''),
                    role=msg_data.get('role', 'user'),
                    token_count=len(msg_data.get('content', '').split())  # Simple token count
                )
                db.add(message)
        
        await db.commit()
        await db.refresh(chat)
        
        # Return the updated chat with messages
        return Chat(
            id=chat.id,
            title=chat.title,
            created_at=chat.created_at,
            updated_at=chat.updated_at,
            messages=[
                Message(
                    id=msg.id,
                    chat_id=msg.chat_id,
                    content=ChatService.strip_system_context_tags(msg.content),
                    role=msg.role,
                    created_at=msg.created_at,
                    token_count=msg.token_count
                )
                for msg in chat.messages
            ]
        )
    
    @staticmethod
    async def delete_chat(db: AsyncSession, chat_id: UUID) -> bool:
        """Delete a chat and all its messages"""
        result = await db.execute(
            select(ChatModel).where(ChatModel.id == chat_id)
        )
        chat = result.scalar_one_or_none()
        
        if chat:
            await db.delete(chat)
            await db.commit()
            return True
        return False
    
    @staticmethod
    async def add_message(
        db: AsyncSession, 
        chat_id: UUID, 
        message_data: MessageCreate
    ) -> Message:
        """Add a message to a chat"""
        # Count tokens
        token_count = llm_service.count_tokens(message_data.content)
        
        db_message = MessageModel(
            chat_id=chat_id,
            content=message_data.content,
            role=message_data.role,
            token_count=token_count
        )
        
        db.add(db_message)
        await db.commit()
        await db.refresh(db_message)
        
        # Update chat's updated_at timestamp
        await db.execute(
            select(ChatModel).where(ChatModel.id == chat_id)
        )
        chat_result = await db.execute(select(ChatModel).where(ChatModel.id == chat_id))
        chat = chat_result.scalar_one_or_none()
        if chat:
            await db.commit()  # This will trigger the onupdate for updated_at
        
        return db_message
    
    @staticmethod
    async def generate_response(
        db: AsyncSession,
        chat_id: UUID,
        user_message: str,
        use_rag: bool = True,
        rag_limit: int = 5,
        rag_threshold: float = 0.7,
        use_deep_research: bool = False,
        max_concurrent_research_units: int = 1,
        max_researcher_iterations: int = 1,
        max_react_tool_calls: int = 1,
        max_structured_output_retries: int = 1
    ) -> AsyncGenerator[tuple[str, Optional[UUID]], None]:
        """Generate AI response for a chat message with optional RAG support"""
        logger = logging.getLogger(__name__)

        # Get chat with messages for context
        chat = await ChatService.get_chat(db, chat_id)
        if not chat:
            raise ValueError("Chat not found")
        
        # Add user message (store original without system context tags)
        user_msg = await ChatService.add_message(
            db, 
            chat_id, 
            MessageCreate(content=user_message, role="user")
        )
        
        # Extract tags from user message
        tag_names = ChatService.extract_tags_from_message(user_message)
        tag_ids = await ChatService.get_tag_ids_by_names(db, tag_names) if tag_names else []
        
        # Extract document references from user message
        document_titles = ChatService.extract_document_references_from_message(user_message)
        document_ids = await ChatService.get_document_ids_by_titles(db, document_titles) if document_titles else []
        
        # Perform similarity search to retrieve relevant context if RAG is enabled
        relevant_chunks = []
        if use_rag:
            try:
                relevant_chunks = await embedding_service.similarity_search(
                    db=db,
                    query=user_message,
                    limit=rag_limit,
                    similarity_threshold=rag_threshold,
                    tag_ids=tag_ids if tag_ids else None,
                    document_ids=document_ids if document_ids else None
                )
                logger.debug("RAG relevant_chunks: %s", relevant_chunks)
                if tag_names:
                    logger.debug("Filtered by tags: %s -> %s", tag_names, tag_ids)
                if document_titles:
                    logger.debug("Filtered by documents: %s -> %s", document_titles, document_ids)
            except Exception as e:
                logger.warning("RAG similarity search failed, continuing without RAG: %s", e)
                relevant_chunks = []
        
        # Build context from retrieved chunks and prepare citation mapping
        context_parts = []
        chunk_to_citation_mapping = {}  # Maps citation numbers to chunk details
        
        if relevant_chunks:
            threshold_distance = 1.0 - rag_threshold
            using_fallback = all(getattr(chunk, 'search_distance', 0) >= threshold_distance for chunk in relevant_chunks)
            
            if using_fallback:
                context_parts.append("## Related Knowledge from Database (Less Relevant):\n")
                context_parts.append("*Note: No highly relevant matches found. The following are the closest available documents:*\n\n")
            else:
                context_parts.append("## Relevant Knowledge from Database:\n")
            
            for i, chunk in enumerate(relevant_chunks, 1):
                metadata = json.loads(chunk.chunk_metadata) if chunk.chunk_metadata else {}
                source_info = f"[Source: {getattr(chunk, 'document_title', 'Unknown')}]"
                distance = getattr(chunk, 'search_distance', 'unknown')
                
                if isinstance(distance, float):
                    confidence = f" (Similarity: {(1.0 - distance) * 100:.1f}%)"
                else:
                    confidence = ""
                
                # Store citation mapping for later use
                chunk_to_citation_mapping[i] = {
                    'chunk_id': str(chunk.id),
                    'document_id': str(chunk.document_id),
                    'document_title': getattr(chunk, 'document_title', 'Unknown'),
                    'chunk_index': chunk.chunk_index,
                    'page_number': metadata.get('page_number'),
                    'similarity': 1.0 - distance if isinstance(distance, float) else 0.0,
                    'content_preview': chunk.content[:200] + '...' if len(chunk.content) > 200 else chunk.content
                }
                
                context_parts.append(f"{i}. {source_info}{confidence}\n{chunk.content}\n")
            
            context_parts.append("\n---\n\nIMPORTANT: When citing information from these sources, use the format [N] where N is the source number (1-{len(relevant_chunks)}). Each citation should be placed immediately after the claim it supports.\n\n")
        
        # Build conversation history for LLM call
        messages = []
        for msg in sorted(chat.messages[:-1], key=lambda x: x.created_at):
            messages.append({"role": msg.role, "content": msg.content})
        
        # Base system prompt (kept as before)
        base_prompt = """You are ChatGPT, a large language model based on the GPT-5 model and trained by OpenAI.
Knowledge cutoff: 2024-06
Current date: 2025-08-08

Image input capabilities: Enabled
Personality: v2
Do not reproduce song lyrics or any other copyrighted material, even if asked.
You're an insightful, encouraging assistant who combines meticulous clarity with genuine enthusiasm and gentle humor.
Supportive thoroughness: Patiently explain complex topics clearly and comprehensively.
Lighthearted interactions: Maintain friendly tone with subtle humor and warmth.
Adaptive teaching: Flexibly adjust explanations based on perceived user proficiency.
Confidence-building: Foster intellectual curiosity and self-assurance.

IMPORTANT: When writing mathematical formulas, equations, or any LaTeX expressions:
- For display equations (centered, on their own line), use: \\begin{equation} ... \\end{equation}
- For inline math (within text), use: \\( ... \\)
- For simple inline math, you can also use: $...$
- Examples:
  * Display: \\begin{equation} E = mc^2 \\end{equation}
  * Inline: The equation \\(E = mc^2\\) shows energy-mass equivalence
  * Simple inline: The famous $E = mc^2$ equation

CITATION FORMATTING - VERY IMPORTANT:
When you reference information from the provided knowledge context, use INLINE citations immediately after the relevant claim:
- Format: "Specific claim or fact[N]" where N is the number of the source
- Place citations directly after the claim they support, not at the end of sentences or paragraphs
- Each citation [N] corresponds to the numbered source in the knowledge context
- Examples:
  * "Einstein developed the theory of relativity[1] which revolutionized physics[1]."
  * "The study found that students performed better[2] when using active learning methods[2]."
  * "Recent research shows[3] that climate change is accelerating[3]."
- Use citations liberally - every factual claim from the knowledge base should be cited
- Multiple facts from the same source should each have their own citation: "Fact A[1] and fact B[1]"

Do not end with opt-in questions or hedging closers. Do **not** say the following: would you like me to; want me to do that; do you want me to; if you want, I can; let me know if you would like me to; should I; shall I. Ask at most one necessary clarifying question at the start, not the end. If the next step is obvious, do it."""
        
        # Construct full system/context message when applicable
        if context_parts:
            if all(getattr(chunk, 'search_distance', 0) >= (1.0 - rag_threshold) for chunk in relevant_chunks):
                context_message = base_prompt + "\n\n" + "You have access to a knowledge base. The following context was retrieved but may not be highly relevant:\n\n" + "".join(context_parts)
            else:
                context_message = base_prompt + "\n\n" + "You have access to a knowledge base. Use the following context if relevant:\n\n" + "".join(context_parts)
            # prefer system role if supported by provider; we still append to messages so all providers see it
            messages.insert(0, {"role": "system", "content": context_message})
        else:
            messages.insert(0, {"role": "system", "content": base_prompt})
        
        # Add current user message
        messages.append({"role": "user", "content": user_message})
        
        # Prepare document references structure
        document_references = []
        if relevant_chunks:
            doc_stats = {}
            for chunk in relevant_chunks:
                doc_id = str(chunk.document_id) if hasattr(chunk, 'document_id') else None
                if doc_id and doc_id not in doc_stats:
                    doc_stats[doc_id] = {
                        'id': doc_id,
                        'title': getattr(chunk, 'document_title', 'Unknown'),
                        'source_type': getattr(chunk, 'source_type', 'unknown'),
                        'similarities': [],
                        'chunk_count': 0,
                        'chunks_used': []  # NEW: Store individual chunk details
                    }
                if doc_id:
                    doc_stats[doc_id]['chunk_count'] += 1
                    distance = getattr(chunk, 'search_distance', 0)
                    similarity = 1.0 - distance if distance is not None else 0.0
                    doc_stats[doc_id]['similarities'].append(similarity)
<<<<<<< HEAD
                    
                    # Parse chunk metadata to get page info
                    chunk_meta = json.loads(chunk.chunk_metadata) if chunk.chunk_metadata else {}
                    
                    # Add chunk details for highlighting
                    doc_stats[doc_id]['chunks_used'].append({
                        'chunk_id': str(chunk.id),
                        'chunk_index': chunk.chunk_index,
                        'page_number': chunk_meta.get('page_number'),
                        'page_index': chunk_meta.get('page_index'),
                        'text_position': {
                            'start': chunk_meta.get('chunk_start_char'),
                            'end': chunk_meta.get('chunk_end_char')
                        } if chunk_meta.get('chunk_start_char') is not None else None,
                        'similarity': similarity,
                        'content_preview': chunk.content[:200] + '...' if len(chunk.content) > 200 else chunk.content
                    })
            
            # Convert to DocumentReference objects
=======
>>>>>>> 3088b663
            for doc_data in doc_stats.values():
                if doc_data['similarities']:
                    document_references.append({
                        'id': doc_data['id'],
                        'title': doc_data['title'],
                        'source_type': doc_data['source_type'],
                        'chunk_count': doc_data['chunk_count'],
                        'max_similarity': max(doc_data['similarities']),
                        'avg_similarity': sum(doc_data['similarities']) / len(doc_data['similarities']),
<<<<<<< HEAD
                        'chunks_used': doc_data['chunks_used'],  # NEW: Include chunk details
                        'tags': []  # TODO: Add tags in future iteration
=======
                        'tags': []
>>>>>>> 3088b663
                    })
        
        # Determine provider type (best-effort detection)
        provider_hint = ""
        try:
            provider_hint = getattr(llm_service, "provider", "") or llm_service.__class__.__name__ or str(type(llm_service))
            provider_hint = str(provider_hint).lower()
        except Exception:
            provider_hint = ""
        is_langchain = any(k in provider_hint for k in ("langchain", "ollama", "langchainollama"))
        is_openai_like = any(k in provider_hint for k in ("openai", "azure", "azure_openai", "gpt"))
        logger.debug("LLM provider hint: %s (langchain=%s, openai_like=%s)", provider_hint, is_langchain, is_openai_like)
        
        # Generate response: try several interfaces in preference order, with clear logging
        response_content = ""
<<<<<<< HEAD
        
        if use_deep_research:
            # Unified approach: Create assistant message immediately with "running" status
            deep_research_params = {
                "max_concurrent_research_units": max_concurrent_research_units,
                "max_researcher_iterations": max_researcher_iterations,
                "max_react_tool_calls": max_react_tool_calls,
                "max_structured_output_retries": max_structured_output_retries,
                "query": user_message
            }
            
            # Create assistant message using the existing add_message method
            assistant_msg = await ChatService.add_message(
                db,
                chat_id,
                MessageCreate(content="Deep research in progress...", role="assistant")
            )
            
            # Update with deep research specific fields
            result = await db.execute(
                select(MessageModel).where(MessageModel.id == assistant_msg.id)
            )
            db_message = result.scalar_one_or_none()
            if db_message:
                db_message.is_deep_research = True
                db_message.deep_research_status = "running"
                db_message.deep_research_params = json.dumps(deep_research_params)
                await db.commit()
            
            # Start deep research in background (fire and forget)
            asyncio.create_task(ChatService._run_deep_research_background(
                db, assistant_msg.id, user_message, deep_research_params
            ))
            
            # Return immediately - no streaming, no complex generators
            return
        
        # Regular chat flow - stream and save response
        # Use regular Azure OpenAI service for generating the response
        async for chunk in azure_openai_service.generate_chat_completion(messages):
            response_content += chunk
            yield (chunk, None)
=======
        try:
            # Preferred: async generator named generate_chat_completion (already used for langchain adapters)
            gen = getattr(llm_service, "generate_chat_completion", None)
            if gen and inspect.isasyncgenfunction(gen):
                logger.info("Using async generator llm_service.generate_chat_completion")
                async for chunk in gen(messages):
                    response_content += chunk
                    yield (chunk, None)
                # finished streaming
            else:
                # If provider was detected as langchain, try synchronous chat completion first, then generate
                if is_langchain:
                    logger.info("Provider appears to be LangChain-like; trying llm_service.generate_chat_completion(...) first, then generate")
                    # Try chat completion first (supports messages format)
                    chat_completion = getattr(llm_service, "generate_chat_completion", None)
                    if callable(chat_completion):
                        res = chat_completion(messages)
                        if isinstance(res, dict):
                            text = res.get("response") or res.get("text") or json.dumps(res)
                        else:
                            text = str(res)
                        response_content += text
                        yield (text, None)
                    else:
                        # Fallback to generate with prompt conversion
                        sync_gen = getattr(llm_service, "generate", None)
                        if callable(sync_gen):
                            # sync generate may return dict/text
                            prompt = "\n".join(f"{m['role']}: {m['content']}" for m in messages)
                            res = sync_gen(prompt)
                            if isinstance(res, dict):
                                text = res.get("response") or res.get("text") or json.dumps(res)
                            else:
                                text = str(res)
                            response_content += text
                            yield (text, None)
                        else:
                            # fallback to any callable that may accept messages
                            fallback = getattr(llm_service, "call", None) or getattr(llm_service, "run", None)
                            if callable(fallback):
                                res = fallback(messages)
                                text = res.get("response") if isinstance(res, dict) else str(res)
                                response_content += text
                                yield (text, None)
                            else:
                                raise RuntimeError("No usable LangChain interface found on llm_service")
                # Else if provider looks like OpenAI/Azure, try their typical interfaces
                elif is_openai_like:
                    logger.info("Provider appears to be OpenAI/Azure-like; trying known interfaces")
                    # 1) streaming-style method on llm_service
                    create_stream = getattr(llm_service, "stream_chat_completion", None) or getattr(llm_service, "stream", None)
                    if create_stream and inspect.iscoroutinefunction(create_stream):
                        logger.info("Using async streaming interface on llm_service")
                        async for chunk in create_stream(messages):
                            response_content += chunk
                            yield (chunk, None)
                    # 2) sync create_chat_completion or generate
                    else:
                        create = getattr(llm_service, "create_chat_completion", None) or getattr(llm_service, "generate", None) or getattr(llm_service, "chat_completion", None)
                        if callable(create):
                            # Some wrappers expect OpenAI-style 'messages' while others expect a string prompt
                            try:
                                res = create(messages)
                            except TypeError:
                                prompt = "\n".join(f"{m['role']}: {m['content']}" for m in messages)
                                res = create(prompt)
                            if isinstance(res, dict):
                                # try common fields
                                text = res.get("choices", [{}])[0].get("message", {}).get("content") if res.get("choices") else res.get("response") or res.get("text")
                                if not text:
                                    text = json.dumps(res)
                            else:
                                text = str(res)
                            response_content += text
                            yield (text, None)
                        else:
                            raise RuntimeError("No usable OpenAI/Azure interface found on llm_service")
                else:
                    # Unknown provider: attempt generic calls in safe order
                    logger.info("Unknown provider type; attempting generic interfaces")
                    # try async generator even if not detected
                    if gen and inspect.isasyncgenfunction(gen):
                        async for chunk in gen(messages):
                            response_content += chunk
                            yield (chunk, None)
                    elif callable(getattr(llm_service, "generate", None)):
                        prompt = "\n".join(f"{m['role']}: {m['content']}" for m in messages)
                        res = llm_service.generate(prompt)
                        text = res.get("response") if isinstance(res, dict) else str(res)
                        response_content += text
                        yield (text, None)
                    else:
                        raise RuntimeError("llm_service does not expose a supported interface")
        except Exception as e:
            logger.exception("LLM call failed: %s", e)
            err_msg = "Fehler beim Aufruf des LLM-Service."
            response_content += err_msg
            yield (err_msg, None)
>>>>>>> 3088b663
        
        # Process citations in response content to create markdown links
        print(f"📖 Processing citations with mapping: {chunk_to_citation_mapping}")
        processed_content = ChatService.process_citations_to_markdown(
            response_content,
            chunk_to_citation_mapping
        )
        print(f"📖 Original content: {response_content[:200]}...")
        print(f"📖 Processed content: {processed_content[:200]}...")
        
        # Save assistant response with processed markdown links
        assistant_msg = await ChatService.add_message(
            db,
            chat_id,
            MessageCreate(content=processed_content, role="assistant")
        )
        
        # Yield final message ID with document references and citation mapping
        yield ("", assistant_msg.id, document_references, chunk_to_citation_mapping)
    
    @staticmethod
    def process_citations_to_markdown(content: str, citation_mapping: dict) -> str:
        """Convert inline citations [1], [2] to markdown links using citation mapping"""
        print(f"📖 process_citations_to_markdown called with content length: {len(content)}")
        print(f"📖 Citation mapping: {citation_mapping}")

        if not citation_mapping:
            print("📖 No citation mapping provided, returning original content")
            return content
        
        import re
        
        def replace_citation(match):
            citation_num = int(match.group(1))
            print(f"📖 Found citation [{citation_num}]")
            citation_data = citation_mapping.get(citation_num)
            print(f"📖 Citation data for [{citation_num}]: {citation_data}")

            if not citation_data:
                # No mapping found, return original citation
                print(f"📖 No mapping found for citation [{citation_num}], keeping original")
                return match.group(0)
            
            # Extract citation data
            document_id = citation_data.get('document_id')
            chunk_id = citation_data.get('chunk_id')
            document_title = citation_data.get('document_title', 'Unknown Document')
            page_number = citation_data.get('page_number')
            
            if not document_id or not chunk_id:
                # Missing required data, return original citation
                return match.group(0)
            
            # Build URL with highlighting parameters
            url = f"/knowledge/{document_id}?chunks={chunk_id}"
            # Don't include pages parameter - let the viewer show all pages and highlight specific chunk

            # Create markdown link: [original_citation](url "title")
            title = f"{document_title}"
            if page_number:
                title += f" (Page {page_number})"

            result = f"[{match.group(0)}]({url} \"{title}\")"
            print(f"📖 Converted [{citation_num}] to markdown: {result}")
            return result
        
        # Pattern to match citations like [1], [2], etc.
        citation_pattern = r'\[(\d+)\]'
        print(f"📖 Looking for citations with pattern: {citation_pattern}")
        processed_content = re.sub(citation_pattern, replace_citation, content)

        print(f"📖 Final processed content: {processed_content[:300]}...")
        return processed_content
    
    @staticmethod
    async def get_or_create_chat(db: AsyncSession, chat_id: Optional[UUID] = None, title: str = "New Chat") -> Chat:
        """Get existing chat or create new one"""
        if chat_id:
            chat = await ChatService.get_chat(db, chat_id)
            if chat:
                return chat

        # Create new chat
        return await ChatService.create_chat(db, ChatCreate(title=title))
    
    @staticmethod
    async def _run_deep_research_background(db: AsyncSession, message_id: UUID, query: str, params: dict):
        """Run deep research in background and update message with results"""
        try:
            # Run the deep research
            research_report = await DeepResearchService.run_deep_research(
                query=query,
                max_concurrent_research_units=params.get("max_concurrent_research_units", 1),
                max_researcher_iterations=params.get("max_researcher_iterations", 1),
                max_react_tool_calls=params.get("max_react_tool_calls", 1),
                max_structured_output_retries=params.get("max_structured_output_retries", 1)
            )
            
            # Update message with results
            result = await db.execute(
                select(MessageModel).where(MessageModel.id == message_id)
            )
            message = result.scalar_one_or_none()
            
            if message:
                message.content = research_report
                message.deep_research_status = "completed"
                message.token_count = azure_openai_service.count_tokens(research_report)
                await db.commit()
                
        except Exception as e:
            # Update message with error
            result = await db.execute(
                select(MessageModel).where(MessageModel.id == message_id)
            )
            message = result.scalar_one_or_none()
            
            if message:
                error_message = f"Deep research failed: {str(e)}"
                message.content = error_message
                message.deep_research_status = "failed"
                message.deep_research_error = str(e)
                await db.commit()
    
    @staticmethod
    async def get_message_status(db: AsyncSession, message_id: UUID) -> Optional[dict]:
        """Get deep research status for a message"""
        # Get the message
        result = await db.execute(
            select(MessageModel)
            .where(MessageModel.id == message_id)
        )
        message = result.scalar_one_or_none()
        
        if not message:
            return None
            
        return {
            "id": str(message.id),
            "content": message.content,
            "is_deep_research": message.is_deep_research,
            "status": message.deep_research_status,
            "error": message.deep_research_error,
            "created_at": message.created_at.isoformat() if message.created_at else None
        }<|MERGE_RESOLUTION|>--- conflicted
+++ resolved
@@ -6,13 +6,10 @@
 from sqlalchemy.sql import text
 import json
 import re
-<<<<<<< HEAD
 import asyncio
 from datetime import datetime
-=======
 import logging
 import inspect
->>>>>>> 3088b663
 
 from app.models.chat import Chat as ChatModel, Message as MessageModel, Tag, DocumentTag
 from app.schemas.chat import ChatCreate, MessageCreate, ChatListItem, Chat, Message
@@ -442,11 +439,10 @@
                     distance = getattr(chunk, 'search_distance', 0)
                     similarity = 1.0 - distance if distance is not None else 0.0
                     doc_stats[doc_id]['similarities'].append(similarity)
-<<<<<<< HEAD
-                    
+
                     # Parse chunk metadata to get page info
                     chunk_meta = json.loads(chunk.chunk_metadata) if chunk.chunk_metadata else {}
-                    
+
                     # Add chunk details for highlighting
                     doc_stats[doc_id]['chunks_used'].append({
                         'chunk_id': str(chunk.id),
@@ -460,10 +456,6 @@
                         'similarity': similarity,
                         'content_preview': chunk.content[:200] + '...' if len(chunk.content) > 200 else chunk.content
                     })
-            
-            # Convert to DocumentReference objects
-=======
->>>>>>> 3088b663
             for doc_data in doc_stats.values():
                 if doc_data['similarities']:
                     document_references.append({
@@ -473,12 +465,8 @@
                         'chunk_count': doc_data['chunk_count'],
                         'max_similarity': max(doc_data['similarities']),
                         'avg_similarity': sum(doc_data['similarities']) / len(doc_data['similarities']),
-<<<<<<< HEAD
                         'chunks_used': doc_data['chunks_used'],  # NEW: Include chunk details
                         'tags': []  # TODO: Add tags in future iteration
-=======
-                        'tags': []
->>>>>>> 3088b663
                     })
         
         # Determine provider type (best-effort detection)
@@ -494,8 +482,7 @@
         
         # Generate response: try several interfaces in preference order, with clear logging
         response_content = ""
-<<<<<<< HEAD
-        
+
         if use_deep_research:
             # Unified approach: Create assistant message immediately with "running" status
             deep_research_params = {
@@ -505,14 +492,14 @@
                 "max_structured_output_retries": max_structured_output_retries,
                 "query": user_message
             }
-            
+
             # Create assistant message using the existing add_message method
             assistant_msg = await ChatService.add_message(
                 db,
                 chat_id,
                 MessageCreate(content="Deep research in progress...", role="assistant")
             )
-            
+
             # Update with deep research specific fields
             result = await db.execute(
                 select(MessageModel).where(MessageModel.id == assistant_msg.id)
@@ -523,21 +510,16 @@
                 db_message.deep_research_status = "running"
                 db_message.deep_research_params = json.dumps(deep_research_params)
                 await db.commit()
-            
+
             # Start deep research in background (fire and forget)
             asyncio.create_task(ChatService._run_deep_research_background(
                 db, assistant_msg.id, user_message, deep_research_params
             ))
-            
+
             # Return immediately - no streaming, no complex generators
             return
-        
+
         # Regular chat flow - stream and save response
-        # Use regular Azure OpenAI service for generating the response
-        async for chunk in azure_openai_service.generate_chat_completion(messages):
-            response_content += chunk
-            yield (chunk, None)
-=======
         try:
             # Preferred: async generator named generate_chat_completion (already used for langchain adapters)
             gen = getattr(llm_service, "generate_chat_completion", None)
@@ -636,7 +618,6 @@
             err_msg = "Fehler beim Aufruf des LLM-Service."
             response_content += err_msg
             yield (err_msg, None)
->>>>>>> 3088b663
         
         # Process citations in response content to create markdown links
         print(f"📖 Processing citations with mapping: {chunk_to_citation_mapping}")
@@ -744,7 +725,7 @@
             if message:
                 message.content = research_report
                 message.deep_research_status = "completed"
-                message.token_count = azure_openai_service.count_tokens(research_report)
+                message.token_count = llm_service.count_tokens(research_report)
                 await db.commit()
                 
         except Exception as e:
