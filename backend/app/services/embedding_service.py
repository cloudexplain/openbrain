--- conflicted
+++ resolved
@@ -21,18 +21,11 @@
 
 class EmbeddingService:
     def __init__(self):
-<<<<<<< HEAD
-        # Initialize Azure OpenAI client directly
-        self.client = AzureOpenAI(
-            api_version=get_settings().azure_openai_api_version,
-            azure_endpoint=get_settings().azure_openai_endpoint,
-            api_key=get_settings().azure_openai_api_key
-        )
-=======
+        settings = get_settings()
         # Detect provider based on configuration
         provider = (settings.llm_provider or "azure_openai").lower()
         self.provider = provider
-        
+
         # Initialize appropriate embedding client
         if provider == "ollama":
             # Use Ollama for embeddings
@@ -62,7 +55,6 @@
                 self.tokenizer = None
                 self.provider = "ollama"
                 logger.info("Fallback to Ollama for embeddings")
->>>>>>> 3088b663
         
         # Initialize text splitter for chunking
         self.text_splitter = RecursiveCharacterTextSplitter(
@@ -71,12 +63,6 @@
             length_function=len,
             separators=["\n\n", "\n", " ", ""]
         )
-<<<<<<< HEAD
-        
-        # Initialize tokenizer for counting tokens
-        self.tokenizer = tiktoken.encoding_for_model(get_settings().azure_openai_embedding_deployment_name)
-=======
->>>>>>> 3088b663
     
     def count_tokens(self, text: str) -> int:
         """Count tokens in text"""
@@ -88,24 +74,10 @@
     
     def embed_text(self, text: str) -> List[float]:
         """Generate embedding for a single text"""
-<<<<<<< HEAD
-        response = self.client.embeddings.create(
-            input=[text],
-            model=get_settings().azure_openai_embedding_deployment_name
-        )
-        return response.data[0].embedding
-    
-    def embed_texts(self, texts: List[str]) -> List[List[float]]:
-        """Generate embeddings for multiple texts"""
-        response = self.client.embeddings.create(
-            input=texts,
-            model=get_settings().azure_openai_embedding_deployment_name
-        )
-        return [item.embedding for item in response.data]
-=======
         if self.provider == "ollama" and self.ollama_service:
             return self.ollama_service.embed(text)
         elif self.client:
+            settings = get_settings()
             response = self.client.embeddings.create(
                 input=[text],
                 model=settings.azure_openai_embedding_deployment_name
@@ -113,13 +85,14 @@
             return response.data[0].embedding
         else:
             raise RuntimeError("No embedding service available")
-    
+
     def embed_texts(self, texts: List[str]) -> List[List[float]]:
         """Generate embeddings for multiple texts"""
         if self.provider == "ollama" and self.ollama_service:
             # Ollama doesn't have batch embedding, so we embed one by one
             return [self.ollama_service.embed(text) for text in texts]
         elif self.client:
+            settings = get_settings()
             response = self.client.embeddings.create(
                 input=texts,
                 model=settings.azure_openai_embedding_deployment_name
@@ -127,7 +100,6 @@
             return [item.embedding for item in response.data]
         else:
             raise RuntimeError("No embedding service available")
->>>>>>> 3088b663
     
     def chunk_chat_conversation(self, chat: Chat) -> List[Tuple[str, List[UUID], dict]]:
         """
