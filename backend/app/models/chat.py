from sqlalchemy import Column, String, Text, DateTime, ForeignKey, Integer, Boolean
from sqlalchemy.dialects.postgresql import UUID, ARRAY
from sqlalchemy.orm import relationship
from sqlalchemy.sql import func
from pgvector.sqlalchemy import Vector
import uuid

from .base import Base


class Chat(Base):
    __tablename__ = "chats"

    id = Column(UUID(as_uuid=True), primary_key=True, default=uuid.uuid4)
    title = Column(String(255), nullable=False)
    created_at = Column(DateTime(timezone=True), server_default=func.now())
    updated_at = Column(DateTime(timezone=True), server_default=func.now(), onupdate=func.now())

    # Relationships
    messages = relationship("Message", back_populates="chat", cascade="all, delete-orphan")


class Message(Base):
    __tablename__ = "messages"
    
    id = Column(UUID(as_uuid=True), primary_key=True, default=uuid.uuid4)
    chat_id = Column(UUID(as_uuid=True), ForeignKey("chats.id"), nullable=False)
    content = Column(Text, nullable=False)
    role = Column(String(20), nullable=False)  # 'user' or 'assistant'
    created_at = Column(DateTime(timezone=True), server_default=func.now())
    
    # For RAG support - store token count and embeddings
    token_count = Column(Integer, nullable=True)
    embedding = Column(Vector(1536), nullable=True)  # OpenAI text-embedding-ada-002 dimension
    embedding_model = Column(String, nullable=True)    # z.B. "mxbai-embed-large"
    embedding_dim = Column(Integer, nullable=True)     # z.B. 1536
    
    # Store citation mappings and document references as JSON
    citation_mapping = Column(Text, nullable=True)  # JSON string for inline citation data
    document_references = Column(Text, nullable=True)  # JSON string for document references
    
    # Deep research fields
    is_deep_research = Column(Boolean, default=False, nullable=False)
    deep_research_status = Column(String(20), default=None, nullable=True)  # 'pending', 'running', 'completed', 'failed'
    deep_research_params = Column(Text, nullable=True)  # JSON string for deep research parameters
    deep_research_error = Column(Text, nullable=True)  # Error message if research failed
    
    # Relationship to chat
    chat = relationship("Chat", back_populates="messages")


class Folder(Base):
    __tablename__ = "folders"

    id = Column(UUID(as_uuid=True), primary_key=True, default=uuid.uuid4)
    user_id = Column(UUID(as_uuid=True), ForeignKey("users.id"), nullable=False)
    name = Column(String(255), nullable=False)
    description = Column(Text, nullable=True)
    color = Column(String(7), default='#4F46E5', nullable=False)  # Default indigo color
    parent_id = Column(UUID(as_uuid=True), ForeignKey("folders.id"), nullable=True)
    created_at = Column(DateTime(timezone=True), server_default=func.now())
    updated_at = Column(DateTime(timezone=True), server_default=func.now(), onupdate=func.now())

    # Relationships
    user = relationship("User", back_populates="folders")
    parent = relationship("Folder", remote_side=[id], back_populates="children")
    children = relationship("Folder", back_populates="parent", cascade="all, delete-orphan")
    documents = relationship("Document", back_populates="folder")


class Document(Base):
    __tablename__ = "documents"

    id = Column(UUID(as_uuid=True), primary_key=True, default=uuid.uuid4)
<<<<<<< HEAD
=======
    user_id = Column(UUID(as_uuid=True), ForeignKey("users.id"), nullable=False)
    folder_id = Column(UUID(as_uuid=True), ForeignKey("folders.id"), nullable=True)
>>>>>>> 99abfd78
    title = Column(String(255), nullable=False)
    source_type = Column(String(50), nullable=False)  # 'chat', 'file', 'url', etc.
    source_id = Column(String(255), nullable=True)  # chat_id, file_path, url, etc.

    # For file uploads
    filename = Column(String(255), nullable=True)  # Only for file source_type
    file_type = Column(String(50), nullable=True)   # Only for file source_type
    file_size = Column(Integer, nullable=True)      # Only for file source_type

    created_at = Column(DateTime(timezone=True), server_default=func.now())
    updated_at = Column(DateTime(timezone=True), server_default=func.now(), onupdate=func.now())

    # Document metadata (JSON)
    document_metadata = Column(Text, nullable=True)  # JSON string for source-specific metadata

    # Relationships
<<<<<<< HEAD
=======
    user = relationship("User", back_populates="documents")
    folder = relationship("Folder", back_populates="documents")
>>>>>>> 99abfd78
    chunks = relationship("DocumentChunk", back_populates="document", cascade="all, delete-orphan")

    # Relationship to tags through junction table
    tags = relationship("Tag", secondary="document_tags", back_populates="documents")


class DocumentChunk(Base):
    __tablename__ = "document_chunks"
    
    id = Column(UUID(as_uuid=True), primary_key=True, default=uuid.uuid4)
    document_id = Column(UUID(as_uuid=True), ForeignKey("documents.id"), nullable=False)
    content = Column(Text, nullable=False)
    chunk_index = Column(Integer, nullable=False)
    token_count = Column(Integer, nullable=False)
    
    # Vector embedding for semantic search
    embedding = Column(Vector(1536), nullable=False)  # OpenAI text-embedding-ada-002 dimension
    embedding_model = Column(String, nullable=True)
    embedding_dim = Column(Integer, nullable=True)
    
    # Chunk metadata (JSON) - can store message_ids for chats, page_num for PDFs, etc.
    chunk_metadata = Column(Text, nullable=True)  # JSON string for chunk-specific metadata
    
    # Optional summary for this chunk
    summary = Column(Text, nullable=True)
    
    created_at = Column(DateTime(timezone=True), server_default=func.now())
    
    # Relationship to document
    document = relationship("Document", back_populates="chunks")


# Chat model now uses Documents for knowledge storage via source_type='chat'


class Tag(Base):
    __tablename__ = "tags"

    id = Column(UUID(as_uuid=True), primary_key=True, default=uuid.uuid4)
    name = Column(String(50), nullable=False)
    description = Column(Text, nullable=True)
    color = Column(String(7), default='#808080')  # Hex color for UI
    created_at = Column(DateTime(timezone=True), server_default=func.now())
    updated_at = Column(DateTime(timezone=True), server_default=func.now(), onupdate=func.now())

    # Relationships
    documents = relationship("Document", secondary="document_tags", back_populates="tags")


class DocumentTag(Base):
    __tablename__ = "document_tags"
    
    document_id = Column(UUID(as_uuid=True), ForeignKey("documents.id", ondelete="CASCADE"), primary_key=True)
    tag_id = Column(UUID(as_uuid=True), ForeignKey("tags.id", ondelete="CASCADE"), primary_key=True)
    created_at = Column(DateTime(timezone=True), server_default=func.now())<|MERGE_RESOLUTION|>--- conflicted
+++ resolved
@@ -72,11 +72,8 @@
     __tablename__ = "documents"
 
     id = Column(UUID(as_uuid=True), primary_key=True, default=uuid.uuid4)
-<<<<<<< HEAD
-=======
     user_id = Column(UUID(as_uuid=True), ForeignKey("users.id"), nullable=False)
     folder_id = Column(UUID(as_uuid=True), ForeignKey("folders.id"), nullable=True)
->>>>>>> 99abfd78
     title = Column(String(255), nullable=False)
     source_type = Column(String(50), nullable=False)  # 'chat', 'file', 'url', etc.
     source_id = Column(String(255), nullable=True)  # chat_id, file_path, url, etc.
@@ -93,11 +90,8 @@
     document_metadata = Column(Text, nullable=True)  # JSON string for source-specific metadata
 
     # Relationships
-<<<<<<< HEAD
-=======
     user = relationship("User", back_populates="documents")
     folder = relationship("Folder", back_populates="documents")
->>>>>>> 99abfd78
     chunks = relationship("DocumentChunk", back_populates="document", cascade="all, delete-orphan")
 
     # Relationship to tags through junction table
